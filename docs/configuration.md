# Configuration

oidc-provider allows to be extended and configured in various ways to fit a variety of use cases. You
will have to configure your instance with how to find your user accounts, where to store and retrieve
persisted data from and where your end-user interactions happen. The [example](/example) application
is a good starting point to get an idea of what you should provide.

**Table of Contents**

<!-- TOC depthFrom:2 depthTo:3 withLinks:1 updateOnSave:1 orderedList:2 -->

- [Default configuration values](#default-configuration-values)
- [Accounts](#accounts)
- [Clients](#clients)
- [Certificates](#certificates)
- [Configuring available claims](#configuring-available-claims)
- [Configuring available scopes](#configuring-available-scopes)
- [Persistence](#persistence)
- [Interaction](#interaction)
- [Enable/Disable optional oidc-provider features](#enabledisable-optional-oidc-provider-features)
- [Custom Grant Types](#custom-grant-types)
- [Extending Authorization with Custom Parameters](#extending-authorization-with-custom-parameters)
- [Extending Discovery with Custom Properties](#extending-discovery-with-custom-properties)
- [Configuring Routes](#configuring-routes)
- [Fine-tuning supported algorithms](#fine-tuning-supported-algorithms)
- [HTTP Request Library / Proxy settings](#http-request-library--proxy-settings)
- [Changing HTTP Request Defaults](#changing-http-request-defaults)
- [Authentication Context Class Reference](#authentication-context-class-reference)
- [Registering module middlewares (helmet, ip-filters, rate-limiters, etc)](#registering-module-middlewares-helmet-ip-filters-rate-limiters-etc)
- [Pre- and post-middlewares](#pre--and-post-middlewares)
- [Mounting oidc-provider](#mounting-oidc-provider)
	- [to an express application](#to-an-express-application)
	- [to a koa application](#to-a-koa-application)
- [Trusting TLS offloading proxies](#trusting-tls-offloading-proxies)
- [Aggregated and Distributed claims](#aggregated-and-distributed-claims)
- [Configuration options](#configuration-options)
	- [acrValues](#acrvalues)
	- [audiences](#audiences)
	- [claims](#claims)
	- [clientCacheDuration](#clientcacheduration)
	- [clockTolerance](#clocktolerance)
	- [cookies](#cookies)
	- [cookies.keys](#cookieskeys)
	- [cookies.long](#cookieslong)
	- [cookies.names](#cookiesnames)
	- [cookies.short](#cookiesshort)
	- [cookies.thirdPartyCheckUrl](#cookiesthirdpartycheckurl)
	- [discovery](#discovery)
	- [extraClientMetadata](#extraclientmetadata)
	- [extraClientMetadata.properties](#extraclientmetadataproperties)
	- [extraClientMetadata.validator](#extraclientmetadatavalidator)
	- [extraParams](#extraparams)
	- [features](#features)
	- [findById](#findbyid)
	- [formats](#formats)
	- [frontchannelLogoutPendingSource](#frontchannellogoutpendingsource)
	- [interactionCheck](#interactioncheck)
	- [interactionUrl](#interactionurl)
	- [introspectionEndpointAuthMethods](#introspectionendpointauthmethods)
	- [logoutSource](#logoutsource)
	- [pairwiseSalt](#pairwisesalt)
	- [postLogoutRedirectUri](#postlogoutredirecturi)
	- [prompts](#prompts)
	- [refreshTokenRotation](#refreshtokenrotation)
	- [renderError](#rendererror)
	- [responseTypes](#responsetypes)
	- [revocationEndpointAuthMethods](#revocationendpointauthmethods)
	- [routes](#routes)
	- [scopes](#scopes)
	- [subjectTypes](#subjecttypes)
	- [tokenEndpointAuthMethods](#tokenendpointauthmethods)
	- [ttl](#ttl)
	- [uniqueness](#uniqueness)
	- [unsupported](#unsupported)

<!-- /TOC -->

## Default configuration values
Default values are available for all configuration options. Available in [code][defaults] as well as
in this [document](#configuration-options).


## Accounts

oidc-provider needs to be able to find an account and once found the account needs to have an
`accountId` property as well as `claims()` function returning an object with claims that correspond
to the claims your issuer supports. Tell oidc-provider how to find your account by an ID.
`#claims()` can also return a Promise later resolved / rejected.

```js
const oidc = new Provider('http://localhost:3000', {
  formats: { default: 'opaque' },
  async findById(ctx, id) {
    return {
      accountId: id,
      async claims(use, scope) { return { sub: id }; },
    };
  }
});
```

<<<<<<< HEAD
=======
**Aggregated and Distributed claims**  
Returning aggregated and distributed claims is as easy as having your Account#claims method return
the two necessary members `_claim_sources` and `_claim_names` with the
[expected][core-aggregated-distributed-claims] properties. oidc-provider will include only the
sources for claims that are part of the request scope, omitting the ones that the RP did not request
and leaving out the entire `_claim_sources` and `_claim_sources` if they bear no requested claims.

Note: to make sure the RPs can expect these claims you should configure your discovery to return
the respective claim types via the `claim_types_supported` property.
```js
const oidc = new Provider('http://localhost:3000', {
  discovery: {
    claim_types_supported: ['normal', 'aggregated', 'distributed']
  }
});
```

>>>>>>> 58a57d47

## Clients
Clients can be passed to your provider instance during the `initialize` call or left to be loaded
via your provided Adapter. oidc-provider will use the adapter's `find` method when a non-cached
client_id is encountered. If you only wish to support clients that are initialized and no dynamic
registration then make it so that your adapter resolves client find calls with a falsy value. (e.g.
`return Promise.resolve()`).  

Available [Client Metadata][client-metadata] is validated as defined by the specifications. This list
is extended by other adjacent-specification related properties such as introspection and revocation
endpoint authentication, Session Management, Front and Back-Channel Logout, etc.

Note: each oidc-provider caches the clients once they are loaded. When your adapter-stored client
configuration changes you should either reload your processes or trigger a cache clear
(`provider.Client.cacheClear()` to clear the complete cache or `provider.Client.cacheClear(id)` to
clear a specific client instance from cache).

**via Provider interface**  
To add pre-established clients use the `initialize` method on a oidc-provider instance. This accepts
a clients array with metadata objects and rejects when the client metadata would be invalid.

```js
const provider = new Provider('http://localhost:3000', {
  formats: { default: 'opaque' },
});
const clients = [
  {
    token_endpoint_auth_method: 'none',
    client_id: 'mywebsite',
    grant_types: ['implicit'],
    response_types: ['id_token'],
    redirect_uris: ['https://client.example.com/cb'],
  },
  {
    // ...
  },
];

provider.initialize({ clients }).then(fulfillmentHandler, rejectionHandler);
```

**via Adapter**  
Storing client metadata in your storage is recommended for distributed deployments. Also when you
want to provide a client configuration GUI or plan on changing this data often. Clients get loaded
*! and validated !* when they are first needed, any metadata validation error encountered during
this first load will be thrown and handled like any other context specific errors.

Note: Make sure your adapter returns an object with the correct property value types as if they were
submitted via dynamic registration.


## Certificates
See [Certificates](/docs/keystores.md).


## Configuring available claims
The `claims` configuration parameter can be used to define which claims fall under what scope
as well as to expose additional claims that are available to RPs via the `claims` authorization
parameter. The configuration value uses the following scheme:

```js
new Provider('http://localhost:3000', {
  formats: { default: 'opaque' },
  claims: {
    [scope name]: ['claim name', 'claim name'],
    // or
    [scope name]: {
      [claim name]: null,
    },
    // or (for standalone claims) - only requestable via claims parameter
    //   (when features.claimsParameter is true)
    [standalone claim name]: null
  }
});
```

To follow the [Core-defined scope-to-claim mapping][core-account-claims] use:

```js
new Provider('http://localhost:3000', {
  formats: { default: 'opaque' },
  claims: {
    address: ['address'],
    email: ['email', 'email_verified'],
    phone: ['phone_number', 'phone_number_verified'],
    profile: ['birthdate', 'family_name', 'gender', 'given_name', 'locale', 'middle_name', 'name',
      'nickname', 'picture', 'preferred_username', 'profile', 'updated_at', 'website', 'zoneinfo'],
  },
});
```

## Configuring available scopes
Use the `scopes` configuration parameter to extend or reduce the default scope names that are
available. This list is extended by all scope names detected in the claims parameter as well.
The parameter accepts an array of scope names.

## Persistence
The provided example and any new instance of oidc-provider will use the basic in-memory adapter for
storing issued tokens, codes, user sessions and dynamically registered clients. This is fine as
long as you develop, configure and generally just play around since every time you restart your
process all information will be lost. As soon as you cannot live with this limitation you will be
required to provide your own custom adapter constructor for oidc-provider to
use. This constructor will be called for every model accessed the first time it
is needed. A static `connect` method is called if present during the `provider.initialize()` call.

```js
const MyAdapter = require('./my_adapter');
const provider = new Provider('http://localhost:3000', {
  formats: { default: 'opaque' },
});
provider.initialize({
  adapter: MyAdapter,
});
```

The API oidc-provider expects is documented [here](/example/my_adapter.js). For reference see the
[memory adapter](/lib/adapters/memory_adapter.js) and [redis](/example/adapters/redis.js) or
[mongodb](/example/adapters/mongodb.js) adapters. There's also a simple
[adapter conformance test](/lib/adapter_test.js) that can be used to check your
own adapter implementation, (with already written tests for the
[redis](/example/adapters/redis_test.js) and the
[mongodb](/example/adapters/mongodb_test.js) implementations).


## Interaction
Since oidc-provider only comes with feature-less views and interaction handlers it's up to you to fill
those in, here is how oidc-provider allows you to do so:

When oidc-provider cannot fulfill the authorization request for any of the possible reasons (missing
user session, requested ACR not fulfilled, prompt requested, ...) it will resolve an `interactionUrl`
(configurable) and redirect the User-Agent to that url. Before doing so it will save a short-lived
session and dump its identifier into a cookie scoped to the resolved interaction path.

This session contains:

- details of the interaction that is required
- all authorization request parameters
- current session account ID should there be one
- the uuid of the authorization request
- the url to redirect the user to once interaction is finished

oidc-provider expects that you resolve all future interactions in one go and only then redirect the
User-Agent back with the results

Once the required interactions are finished you are expected to redirect back to the authorization
endpoint, affixed by the uuid of the original request and the interaction results stored in the
interaction session object.

The Provider instance comes with helpers that aid with getting interaction details as well as
packing the results. See them used in the [step-by-step](https://github.com/panva/node-oidc-provider-example)
or [in-repo](/example/index.js) examples.


**`#provider.interactionDetails(req)`**
```js
// with express
expressApp.get('/interaction/:grant', async (req, res) => {
  const details = await provider.interactionDetails(req);
  // ...
});

// with koa
router.get('/interaction/:grant', async (ctx, next) => {
  const details = await provider.interactionDetails(ctx.req);
  // ...
});
```

**`#provider.interactionFinished(req, res, results)`**
```js
// with express
expressApp.post('/interaction/:grant/login', async (req, res) => {
  return provider.interactionFinished(req, res, results); // result object below
});

// with koa
router.post('/interaction/:grant', async (ctx, next) => {
  return provider.interactionFinished(ctx.req, ctx.res, results); // result object below
});

// results should be an object with some or all the following properties
{
  // authentication/login prompt got resolved, omit if no authentication happened, i.e. the user
  // cancelled
  login: {
    account: '7ff1d19a-d3fd-4863-978e-8cce75fa880c', // logged-in account id
    acr: string, // acr value for the authentication
    remember: boolean, // true if provider should use a persistent cookie rather than a session one
    ts: number, // unix timestamp of the authentication
  },

  // consent was given by the user to the client for this session
  consent: {
    // use the scope property if you wish to remove/add scopes from the request, otherwise don't
    // include it use when i.e. offline_access was not given, or user declined to provide address
    scope: 'space separated list of scopes',
  },

  // meta is a free object you may store alongside an authorization. It can be useful
  // during the interactionCheck to verify information on the ongoing session.
  meta: {
    // object structure up-to-you
  },

  ['custom prompt name resolved']: {},
}

// optionally, interactions can be primaturely exited with a an error by providing a result
// object as follow:
{
  // an error field used as error code indicating a failure during the interaction
  error: 'access_denied',

  // an optional description for this error
  error_description: 'Insufficient permissions: scope out of reach for this Account',
}
```

**`#provider.setProviderSession`**
Sometimes interactions need to be interrupted before finishing and need to be picked up later,
or a session just needs to be established from outside the regular authorization request.
`#provider.setProviderSession` will take care of setting the proper cookies and storing the
updated/created session object.

Signature:
```js
async setProviderSession(req, res, {
  account, // account id string
  ts = epochTime(), // [optional] login timestamp, defaults to current timestamp
  remember = true, // [optional] set the session as persistent, defaults to true
  clients = [], // [optional] array of client id strings to pre-authorize in the updated session
} = {})
```

```js
// with express
expressApp.post('/interaction/:grant/login', async (req, res) => {
  await provider.setProviderSession(req, res, { account: 'accountId' });
  // ...
});

// with koa
router.post('/interaction/:grant/login', async (ctx, next) => {
  await provider.setProviderSession(ctx.req, ctx.res, { account: 'accountId' });
  // ...
});
```


## Enable/Disable optional oidc-provider features

There are many features defined in OIDC which are optional and can be omitted to keep your
deployment compact. The feature flags with their default values are

| feature flag | enabled by default? |
| --- | --- |
| devInteractions | yes (!!!) |
| backchannelLogout | no |
| frontchannelLogout | no |
| claimsParameter | no |
| clientCredentials | no |
| conformIdTokenClaims | no |
| discovery | yes |
| encryption | no |
| introspection | no |
| alwaysIssueRefresh | no |
| registration | no |
| registrationManagement | no |
| request | no |
| requestUri | yes |
| revocation | no |
| oauthNativeApps | yes (forces pkce on with forcedForNative) |
| sessionManagement | no |
| pkce | yes |

**Development quick-start interactions**  
Development-ONLY out of the box interaction views bundled with the library allow you to skip the
boring frontend part while experimenting with oidc-provider. Enter any username (will be used as sub
claim value) and any password to proceed.

Be sure to disable and replace this feature with your actual frontend flows and End-User
authentication flows as soon as possible. These views are not meant to ever be seen by actual users.

```js
const configuration = { features: { devInteractions: Boolean[true] } };
```


**Discovery**  
Exposes `/.well-known/webfinger` and `/.well-known/openid-configuration` endpoints. Contents of the
latter reflect your actual configuration, i.e. available claims, features and so on.
```js
const configuration = { features: { discovery: Boolean[true] } };
```
WebFinger always returns positive results and links to this issuer, it is not resolving the resources
in any way.

**Authorization `claims` parameter**  
Enables the use and validations of `claims` parameter as described in
[Core 1.0 - 5.5. Requesting Claims using the "claims" Request Parameter][core-claims]
and sets the discovery endpoint property `claims_parameter_supported` to true.
```js
const configuration = { features: { claimsParameter: Boolean[false] } };
```

**ID Token only contains End-User claims when response_type=id_token**  
[Core 1.0 - 5.4. Requesting Claims using Scope Values][core-scopes]
defines that claims requested using the `scope` parameter are returned from the UserInfo Endpoint
unless the `response_type=id_token`.

> The Claims requested by the profile, email, address, and phone scope values are returned from the
> UserInfo Endpoint, as described in Section 5.3.2, when a response_type value is used that results
> in an Access Token being issued. However, when no Access Token is issued (which is the case for
> the response_type value id_token), the resulting Claims are returned in the ID Token.

To enable/disable this conform behaviour
```js
const configuration = { features: { conformIdTokenClaims: Boolean[false] } };
```

The conform/non-conform behaviour results in the following results

| flag value | request params | authorization_endpoint ID Token (if issued) | token_endpoint ID Token (if issued) |
|---|---|---|---|
| false | `response_type=` _any_<br/><br/> `scope=openid email` | ✅ `sub`<br/> ✅ `email`<br/> ✅ `email_verified` | ✅ `sub`<br/> ✅ `email`<br/> ✅ `email_verified` |
| true | `response_type=` _any but_ `id_token`<br/><br/> `scope=openid email` | ✅ `sub`<br/> ❌ `email`<br/> ❌ `email_verified` | ✅ `sub`<br/> ❌ `email`<br/> ❌ `email_verified` |
| true | `response_type=` _any but_ `id_token`<br/><br/> `scope=openid email`<br/><br/> `claims={"id_token":{"email":null}}` | ✅ `sub`<br/> ✅ `email`<br/> ❌ `email_verified` | ✅ `sub`<br/> ✅ `email`<br/> ❌ `email_verified` |
| true | `response_type=id_token`<br/><br/> `scope=openid email` | ✅ `sub`<br/> ✅ `email`<br/> ✅ `email_verified` | _n/a_ |


**Token endpoint `client_credentials` grant**  
Enables `grant_type=client_credentials` to be used on the token endpoint. Note: client still has to
be allowed this grant.  
Hint: allowing this grant together with token introspection and revocation is an easy and elegant
way to allow authorized access to some less sensitive backend actions.
```js
const configuration = { features: { clientCredentials: Boolean[false] } };
```

**Encryption features**  
Enables clients to receive encrypted UserInfo responses, encrypted ID Tokens and to send encrypted
request parameters to authorization.
```js
const configuration = { features: { encryption: Boolean[false] } };
```


**Offline access - Refresh Tokens**  
The use of Refresh Tokens (offline access) as described in [Core 1.0 - 11. Offline Access][core-offline-access]
does not require any feature flag as Refresh Tokens will be issued by the authorization_code grant
automatically in case the authentication request included offline_access scope and consent prompt and
the client in question has the refresh_token grant configured.

**Refresh Tokens beyond the spec scope**  
> The use of Refresh Tokens is not exclusive to the offline_access use case. The Authorization
> Server MAY grant Refresh Tokens in other contexts that are beyond the scope of this specification.

Provide `alwaysIssueRefresh` feature flag to have your provider instance issue Refresh Tokens even
if offline_access scope is not requested. The client still has to have refresh_token grant
configured, else no Refresh Token will be issued since the client couldn't finish the grant anyway.

```js
const configuration = { features: { alwaysIssueRefresh: Boolean[false] } };
```


**Authorization `request` parameter**  
Enables the use and validations of `request` parameter as described in
[Core 1.0][core-jwt-parameters] and sets the discovery endpoint property
`request_parameter_supported` to true.

```js
const configuration = { features: { request: Boolean[false] } };
```


**Authorization `request_uri` parameter**  
Enables the use and validations of `request_uri` parameter as described in
[Core 1.0][core-jwt-parameters] and sets the discovery endpoint property
`request_uri_parameter_supported` and `require_request_uri_registration` to true.
```js
const configuration = { features: { requestUri: Boolean[true] } };
```

To disable require_request_uri_registration configure requestUri as an object like so:
```js
const configuration = { features: { requestUri: { requireRequestUriRegistration: false } } };
```

**Introspection endpoint**  
Enables the use of Introspection endpoint as described in [RFC7662][introspection] for
tokens of type AccessToken, ClientCredentials and RefreshToken. When enabled the
introspection_endpoint property of the discovery endpoint is published, otherwise the property
is not sent. The use of this endpoint is covered by the same authz mechanism as the regular token
endpoint or `introspection_endpoint_auth_method` and `introspection_endpoint_auth_signing_alg` if
defined on a client.
```js
const configuration = { features: { introspection: Boolean[false] } };
```

This feature is a recommended way for Resource Servers to validate presented Bearer tokens, since
the token endpoint access must be authorized it is recommended to setup a client for the RS to
use. This client should be unusable for standard authorization flow, to set up such a client provide
grant_types, response_types and redirect_uris as empty arrays.


**Revocation endpoint**  
Enables the use of Revocation endpoint as described in [RFC7009][revocation] for tokens of
type AccessToken, ClientCredentials and RefreshToken. When enabled the
revocation_endpoint property of the discovery endpoint is published, otherwise the property
is not sent. The use of this endpoint is covered by the same authz mechanism as the regular token
endpoint or `revocation_endpoint_auth_method` and `revocation_endpoint_auth_signing_alg` if
defined on a client.
```js
const configuration = { features: { revocation: Boolean[false] } };
```


**OAuth 2.0 Native Apps Best Current Practice**
Changes `redirect_uris` validations for clients with application_type `native` to those defined in
[OAuth 2.0 for Native Apps][oauth-native-apps]. If PKCE is not enabled it will be force-enabled
automatically.
```js
const configuration = { features: { oauthNativeApps: Boolean[true] } };
```


**Session management features**  
Enables features described in [Session Management 1.0 - draft 28][session-management].
```js
const configuration = { features: { sessionManagement: Boolean[false] } };
```

To disable removing frame-ancestors from Content-Security-Policy and X-Frame-Options in
`check_session_iframe` calls because you know what you're doing with them, set:
```js
const configuration = { features: { sessionManagement: { keepHeaders: true } } };
```

In order for the Session Management features to avoid endless `"changed"` events, the User-Agent
must allow access to Third-Party cookies. oidc-provider checks if this is enabled
using a [CDN hosted](https://rawgit.com/) [iframe][third-party-cookies-git].
It is recommended to host these helper pages on your own
(on a different domain from the one you host oidc-provider on). Once hosted, set the
`cookies.thirdPartyCheckUrl` to an absolute URL for the start page. See [this][third-party-cookies-so] for more info.

**Back-Channel Logout features**  
Enables features described in [Back-Channel Logout 1.0 - draft 04][backchannel-logout].
```js
const configuration = { features: { sessionManagement: true, backchannelLogout: Boolean[false] } };
```


**Front-Channel Logout features**  
Enables features described in [Front-Channel Logout 1.0 - draft 02][frontchannel-logout].
```js
const configuration = { features: { sessionManagement: true, frontchannelLogout: Boolean[false] } };
```


**Dynamic registration features**  
Enables features described in [Dynamic Client Registration 1.0][registration].
```js
const configuration = { features: { registration: Boolean[false] } };
```

To provide your own client_id value factory:
```js
const configuration = { features: { registration: { idFactory: () => randomValue() } } };
```

To provide your own client_secret value factory:
```js
const configuration = { features: { registration: { secretFactory: () => randomValue() } } };
```

To enable a fixed Initial Access Token for the registration POST call configure registration to be
an object like so:
```js
const configuration = { features: { registration: { initialAccessToken: 'tokenValue' } } };
```

To enable a Initial Access Token lookup from your storage (via an Adapter of course) configure
registration to be an object like so:
```js
const configuration = { features: { registration: { initialAccessToken: true } } };

// adding a token and retrieving its value
new (provider.InitialAccessToken)({}).save().then(console.log);
```

**Dynamic registration management features**  
Enables Update and Delete features described in
[OAuth 2.0 Dynamic Client Registration Management Protocol][registration-management].
```js
const configuration = { features: { registration: true, registrationManagement: Boolean[false] } };
```

To have your provider discard the used and issue new RegistrationAccessToken with a successful update
configure registrationManagement as an object like so:
```js
const configuration = { features: { ..., registrationManagement: { rotateRegistrationAccessToken: true } } };
```

**PKCE**  
Enables [RFC7636 - Proof Key for Code Exchange by OAuth Public Clients][pkce]
```js
const configuration = { features: { pkce: Boolean[true] } };
```

To have native clients using code or hybrid flow forced to use pkce configure pkce as an object
like so:
```js
const configuration = { features: { pkce: { forcedForNative: true } } };
```

To fine-tune the supported methods:
```js
const configuration = { features: { pkce: { supportedMethods: ['plain', 'S256'] } } };
```


## Custom Grant Types
oidc-provider comes with the basic grants implemented, but you can register your own grant types,
for example to implement a [password grant type][password-grant]. You can check the standard
grant factories [here](/lib/actions/grants).

```js
const parameters = ['username', 'password'];

provider.registerGrantType('password', function passwordGrantTypeFactory(providerInstance) {
  return async function passwordGrantType(ctx, next) {
    let account;
    if ((account = Account.authenticate(ctx.oidc.params.username, ctx.oidc.params.password))) {
      const AccessToken = providerInstance.AccessToken;
      const at = new AccessToken({
        accountId: account.id,
        clientId: ctx.oidc.client.clientId,
        grantId: ctx.oidc.uuid,
      });

      const accessToken = await at.save();
      const expiresIn = AccessToken.expiresIn;

      ctx.body = {
        access_token: accessToken,
        expires_in: expiresIn,
        token_type: 'Bearer',
      };
    } else {
      ctx.body = {
        error: 'invalid_grant',
        error_description: 'invalid credentials provided',
      };
      ctx.status = 400;
    }

    await next();
  };
}, parameters);
```


## Extending Authorization with Custom Parameters
You can extend the whitelisted parameters of authorization endpoint beyond the defaults. These will
be available in `ctx.oidc.params` as well as passed to the interaction session
object for you to read.
```js
const oidc = new Provider('http://localhost:3000', {
  formats: { default: 'opaque' },
  extraParams: ['utm_campaign', 'utm_medium', 'utm_source', 'utm_term'],
});
```


## Extending Discovery with Custom Properties
You can extend the returned discovery properties beyond the defaults
```js
const oidc = new Provider('http://localhost:3000', {
  formats: { default: 'opaque' },
  discovery: {
    service_documentation: 'http://server.example.com/connect/service_documentation.html',
    ui_locales_supported: ['en-US', 'en-GB', 'en-CA', 'fr-FR', 'fr-CA'],
    version: '3.1',
  }
});
```


## Configuring Routes
You can change the default routes by providing a routes object to the oidc-provider constructor.
See the specific routes in [default configuration][defaults].

```js
const oidc = new Provider('http://localhost:3000', {
  formats: { default: 'opaque' },
  routes: {
    authorization: '/authz',
    certificates: '/jwks.json',
  }
});
```


## Fine-tuning supported algorithms
The lists of supported algorithms exposed via discovery and used when validating request objects and
client metadata is a union of

- all symmetrical algorithms where they apply
- algorithms from the keystore you initialize the provider with

If you wish to tune the algorithms further you may do so via the `unsupported` [configuration][defaults]
property.

## HTTP Request Library / Proxy settings
By default oidc-provider uses the [got][got-library] module. Because of its lightweight nature of
the provider will not use environment-defined http(s) proxies. In order to have them used you'll
need to require and tell oidc-provider to use [request][request-library] instead.

```sh
# add request to your application package bundle
npm install request@^2.0.0 --save
```

```js
// tell oidc-provider to use request instead of got
Provider.useRequest();
```


## Changing HTTP Request Defaults
On four occasions the OIDC Provider needs to venture out to the world wide webs to fetch or post
to external resources, those are

- fetching an authorization request by request_uri reference
- fetching and refreshing client's referenced asymmetric keys (jwks_uri client metadata)
- validating pairwise client's relation to a sector (sector_identifier_uri client metadata)
- posting to client's backchannel_logout_uri

oidc-provider uses these default options for http requests
```js
const DEFAULT_HTTP_OPTIONS = {
  followRedirect: false,
  headers: { 'User-Agent': `${pkg.name}/${pkg.version} (${this.issuer})` },
  retries: 0,
  timeout: 1500,
};
```

Setting `defaultHttpOptions` on `Provider` instance merges your passed options with these defaults,
for example you can add your own headers, change the user-agent used or change the timeout setting
```js
provider.defaultHttpOptions = { timeout: 2500, headers: { 'X-Your-Header': '<whatever>' } };
```

Confirm your httpOptions by
```js
console.log('httpOptions %j', provider.defaultHttpOptions);
```


## Authentication Context Class Reference
Supply an array of string values to acrValues configuration option to set `acr_values_supported`.
Passing an empty array disables the acr claim and removes `acr_values_supported` from discovery.


## Registering module middlewares (helmet, ip-filters, rate-limiters, etc)
When using `provider.app` or `provider.callback` as a mounted application in your own koa or express
stack just follow the respective module's documentation. However, when using the `provider.app` Koa
instance directly to register i.e. koa-helmet you must push the middleware in
front of oidc-provider in the middleware stack.

```js
const helmet = require('koa-helmet');

// Correct, pushes koa-helmet at the end of the middleware stack but BEFORE oidc-provider.
provider.use(helmet());

// Incorrect, pushes koa-helmet at the end of the middleware stack AFTER oidc-provider, not being
// executed when errors are encountered or during actions that do not "await next()".
provider.app.use(helmet());
```


## Pre- and post-middlewares
You can push custom middleware to be executed before and after oidc-provider.

```js
provider.use(async (ctx, next) => {
  // pre-processing
  // you may target a specific action here by matching `ctx.path`
  console.log('middleware pre', ctx.method, ctx.path);
  await next();
  console.log('middleware post', ctx.method, ctx._matchedRouteName);
  // post-processing
  // since internal route matching was already executed you may target a specific action here
  // checking `ctx._matchedRouteName`, the unique route names used are "authorization", "token",  
  // "discovery", "registration", "userinfo", "resume", "certificates", "webfinger",
  // "client", "client_update", "client_delete", "introspection", "revocation",
  // "check_session" and "end_session". ctx.method === 'OPTIONS' is then useful for filtering out
  // CORS Pre-flights
});
```

## Mounting oidc-provider
The following snippets show how a provider instance can be mounted to existing applications with a
path prefix.

### to an express application
```js
const prefix = '/oidc';
expressApp.use(prefix, oidc.callback);
```

### to a koa application
```js
const mount = require('koa-mount');
const prefix = '/oidc';
koaApp.use(mount(prefix, oidc.app));
```

## Trusting TLS offloading proxies

Having a TLS offloading proxy in front of Node.js running oidc-provider is
the norm. To let your downstream application know of the original protocol and
ip you have to tell your app to trust `x-forwarded-proto` and `x-forwarded-for`
headers commonly set by those proxies (as with any express/koa application).
This is needed for the provider responses to be correct (e.g. to have the right
https URL endpoints and keeping the right (secure) protocol).

Depending on your setup you should do the following in your downstream
application code

| setup | example |
|---|---|
| standalone oidc-provider | `provider.proxy = true; ` |
| oidc-provider mounted to a koa app | `yourKoaApp.proxy = true` |
| oidc-provider mounted to an express app | `provider.proxy = true; ` |

See http://koajs.com/#settings and the [example](/example/index.js).

It is also necessary that the web server doing the offloading also passes
those headers to the downstream application. Here is a common configuration
for Nginx (assuming that the downstream application is listening on
127.0.0.1:8009). Your configuration may vary, please consult your web server
documentation for details.

```
location / {
  proxy_set_header Host $host;
  proxy_set_header X-Real-IP $remote_addr;
  proxy_set_header X-Forwarded-For $proxy_add_x_forwarded_for;
  proxy_set_header X-Forwarded-Proto $scheme;

  proxy_pass http://127.0.0.1:8009;
  proxy_redirect off;
}
```


## Aggregated and Distributed claims
Returning aggregated and distributed claims is as easy as having your Account#claims method return
the two necessary members `_claim_sources` and `_claim_names` with the
[expected][aggregated-distributed-claims] properties. oidc-provider will include only the
sources for claims that are part of the request scope, omitting the ones that the RP did not request
and leaving out the entire `_claim_sources` and `_claim_sources` if they bear no requested claims.

Note: to make sure the RPs can expect these claims you should configure your discovery to return
the respective claim types via the `claim_types_supported` property.
```js
const oidc = new Provider('http://localhost:3000', {
  formats: { default: 'opaque' },
  discovery: {
    claim_types_supported: ['normal', 'aggregated', 'distributed']
  }
});
```


## Configuration options

<!-- START CONF OPTIONS -->
### acrValues

Array of strings, the Authentication Context Class References that OP supports.  

affects: discovery, ID Token acr claim values  

default value:
```js
[]
```

### audiences

Helper used by the OP to push additional audiences to issued ID, Access and ClientCredentials Tokens as well as other signed responses. The return value should either be falsy to omit adding additional audiences or an array of strings to push.  

<<<<<<< HEAD
affects: id token audiences, access token audiences, client credential audiences, signed userinfo audiences  
=======
affects: ID Token audiences, signed UserInfo audiences  
>>>>>>> 58a57d47

default value:
```js
async audiences(ctx, sub, token, use, scope) {
  // @param ctx   - koa request context
  // @param sub   - account identifier (subject)
  // @param token - a reference to the token used for which a given account is being loaded,
  //   is undefined in scenarios where claims are returned from authorization endpoint
  // @param use   - can be one of "id_token", "userinfo", "access_token" depending on where the
  //   specific audiences are intended to be put in
  // @param scope - scope from either the request or related token
  return undefined;
}
```

### claims

List of the Claim Names of the Claims that the OpenID Provider MAY be able to supply values for.  

affects: discovery, ID Token claim names, Userinfo claim names  

default value:
```js
{ acr: null,
  sid: null,
  auth_time: null,
  iss: null,
  openid: [ 'sub' ] }
```

### clientCacheDuration

A `Number` value (in seconds) describing how long a dynamically loaded client should remain cached.  

affects: adapter-backed client cache duration  
recommendation: do not set to a low value or completely disable this, client properties are validated upon loading up and this may be potentially an expensive operation, sometimes even requesting resources from the network (i.e. client jwks_uri, sector_identifier_uri etc).  

default value:
```js
Infinity
```

### clockTolerance

A `Number` value (in seconds) describing the allowed system clock skew  

affects: JWT (ID token, client assertion) and Token expiration validations  
recommendation: Set to a reasonable value (60) to cover server-side client and oidc-provider server clock skew  

default value:
```js
0
```

### cookies

Options for the [cookie module][module-cookies] used by the OP to keep track of various User-Agent states.  

affects: User-Agent sessions, passing of authorization details to interaction  

### cookies.keys

[Keygrip][keygrip-module] Signing keys used for cookie signing to prevent tampering.  

recommendation: Rotate regularly (by prepending new keys) with a reasonable interval and keep a reasonable history of keys to allow for returning user session cookies to still be valid and re-signed  

default value:
```js
[]
```

### cookies.long

Options for long-term cookies  

affects: User-Agent session reference, Session Management states  
recommendation: set cookies.keys and cookies.long.signed = true  

default value:
```js
{ secure: undefined,
  signed: undefined,
  httpOnly: true,
  maxAge: 1209600000 }
```

### cookies.names

Cookie names used by the OP to store and transfer various states.  

affects: User-Agent session, Session Management states and interaction cookie names  

default value:
```js
{ session: '_session',
  interaction: '_grant',
  resume: '_grant',
  state: '_state' }
```

### cookies.short

Options for short-term cookies  

affects: passing of authorization details to interaction  
recommendation: set cookies.keys and cookies.short.signed = true  

default value:
```js
{ secure: undefined,
  signed: undefined,
  httpOnly: true,
  maxAge: 600000 }
```

### cookies.thirdPartyCheckUrl

URL for 3rd party cookies support check helper  

affects: sessionManagement feature   

default value:
```js
'https://cdn.rawgit.com/panva/3rdpartycookiecheck/92fead3f/start.html'
```

### discovery

Pass additional properties to this object to extend the discovery document  

affects: discovery  

default value:
```js
{ claim_types_supported: [ 'normal' ],
  claims_locales_supported: undefined,
  display_values_supported: undefined,
  op_policy_uri: undefined,
  op_tos_uri: undefined,
  service_documentation: undefined,
  ui_locales_supported: undefined }
```

### extraClientMetadata

Allows for custom client metadata to be defined, validated, manipulated as well as for existing property validations to be extended  

affects: clients, registration, registration management  

### extraClientMetadata.properties

Array of property names that clients will be allowed to have defined. Property names will have to strictly follow the ones defined here. However, on a Client instance property names will be snakeCased.  


default value:
```js
[]
```

### extraClientMetadata.validator

validator function that will be executed in order once for every property defined in `extraClientMetadata.properties`, regardless of its value or presence on the client metadata passed in. Must be synchronous, async validators or functions returning Promise will be rejected during runtime. To modify the current client metadata values (for current key or any other) just modify the passed in `metadata` argument.  


default value:
```js
validator(key, value, metadata) {
  // validations for key, value, other related metadata
  // throw new Provider.errors.InvalidClientMetadata() to reject the client metadata (see all
  //   errors on Provider.errors)
  // metadata[key] = value; to assign values
  // return not necessary, metadata is already a reference.
}
```

### extraParams

Pass an iterable object (i.e. Array or set of strings) to extend the parameters recognised by the authorization endpoint. These parameters are then available in `ctx.oidc.params` as well as passed to interaction session details  

affects: authorization, interaction  

default value:
```js
[]
```

### features

Enable/disable features, see configuration.md for more details  


default value:
```js
{ devInteractions: true,
  discovery: true,
  requestUri: true,
  oauthNativeApps: true,
  pkce: true,
  alwaysIssueRefresh: false,
  backchannelLogout: false,
  claimsParameter: false,
  clientCredentials: false,
  conformIdTokenClaims: false,
  encryption: false,
  frontchannelLogout: false,
  introspection: false,
  registration: false,
  registrationManagement: false,
  request: false,
  revocation: false,
  sessionManagement: false }
```

### findById

Helper used by the OP to load an account and retrieve its available claims. The return value should be a Promise and #claims() can return a Promise too  

affects: authorization, authorization_code and refresh_token grants, ID Token claims  

default value:
```js
async findById(ctx, sub, token) {
  // @param ctx   - koa request context
  // @param sub   - account identifier (subject)
  // @param token - is a reference to the token used for which a given account is being loaded,
  //   is undefined in scenarios where claims are returned from authorization endpoint
  return {
    accountId: sub,
    // @param use   - can either be "id_token" or "userinfo", depending on
    //   where the specific claims are intended to be put in
    // @param scope - the intended scope, while oidc-provider will mask
    //   claims depending on the scope automatically you might want to skip
    //   loading some claims from external resources etc. based on this detail
    //   or not return them in ID Tokens but only UserInfo and so on
    async claims(use, scope) {
      return { sub };
    },
  };
}
```

### formats

This option allows to configure the token storage and value formats. The different values change how a token value is generated as well as what properties get sent to the adapter for storage. Three formats are defined, see the expected [Adapter API](/example/my_adapter.js) for each format's specifics.  
- `legacy` is the current and default format until next major release. No changes in the format sent to adapter. 
- `opaque` formatted tokens have a different value then `legacy` and in addition store what was in legacy format encoded under `payload` as root properties, this makes analysing the data in your storage way easier 
- `jwt` formatted tokens are issued as JWTs and stored the same as `opaque` only with additional property `jwt`. The signing algorithm for these tokens uses the client's `id_token_signed_response_alg` value and falls back to `RS256` for tokens with no relation to a client or when the client's alg is `none`  

affects: properties passed to adapters for token types, issued token formats  
recommendation: set default to `opaque` if you're still developing your application, `legacy` will not be the default in the major versions coming forward. It is not recommended to set `jwt` as default, if you need it, it's most likely just for Access Tokens.  

default value:
```js
{ default: 'legacy',
  AccessToken: undefined,
  AuthorizationCode: undefined,
  RefreshToken: undefined,
  ClientCredentials: undefined,
  InitialAccessToken: undefined,
  RegistrationAccessToken: undefined }
```

### frontchannelLogoutPendingSource

HTML source rendered when there are pending front-channel logout iframes to be called to trigger RP logouts. It should handle waiting for the frames to be loaded as well as have a timeout mechanism in it.  

affects: session management  

default value:
```js
async frontchannelLogoutPendingSource(ctx, frames, postLogoutRedirectUri, timeout) {
  ctx.body = `<!DOCTYPE html>
<head>
<title>Logout</title>
<style>/* css and html classes omitted for brevity, see lib/helpers/defaults.js */</style>
</head>
<body>
${frames.join('')}
<script>
  var loaded = 0;
  function redirect() {
    window.location.replace("${postLogoutRedirectUri}");
  }
  function frameOnLoad() {
    loaded += 1;
    if (loaded === ${frames.length}) redirect();
  }
  Array.prototype.slice.call(document.querySelectorAll('iframe')).forEach(function (element) {
    element.onload = frameOnLoad;
  });
  setTimeout(redirect, ${timeout});
</script>
</body>
</html>`;
}
```

### interactionCheck

Helper used by the OP as a final check whether the End-User should be sent to interaction or not, the default behavior is that every RP must be authorized per session and that native application clients always require End-User prompt to be confirmed. Return false if no interaction should be performed, return an object with relevant error, reason, etc. When interaction should be requested  

affects: authorization interactions  

default value:
```js
async interactionCheck(ctx) {
  if (!ctx.oidc.session.sidFor(ctx.oidc.client.clientId)) {
    return {
      error: 'consent_required',
      error_description: 'client not authorized for End-User session yet',
      reason: 'client_not_authorized',
    };
  } else if (
    ctx.oidc.client.applicationType === 'native' &&
    ctx.oidc.params.response_type !== 'none' &&
    !ctx.oidc.result) {
    return {
      error: 'interaction_required',
      error_description: 'native clients require End-User interaction',
      reason: 'native_client_prompt',
    };
  }
  return false;
}
```

### interactionUrl

Helper used by the OP to determine where to redirect User-Agent for necessary interaction, can return both absolute and relative urls  

affects: authorization interactions  

default value:
```js
async interactionUrl(ctx, interaction) {
  return `/interaction/${ctx.oidc.uuid}`;
}
```

### introspectionEndpointAuthMethods

List of Client Authentication methods supported by this OP's Introspection Endpoint  

affects: discovery, client authentication for introspection, registration and registration management  

default value:
```js
[ 'none',
  'client_secret_basic',
  'client_secret_jwt',
  'client_secret_post',
  'private_key_jwt' ]
```

### logoutSource

HTML source to which a logout form source is passed when session management renders a confirmation prompt for the User-Agent.  

affects: session management  

default value:
```js
async logoutSource(ctx, form) {
  ctx.body = `<!DOCTYPE html>
<head>
<title>Logout</title>
</head>
<body>
<script>
  function logout() {
    var form = document.getElementById('op.logoutForm');
    var input = document.createElement('input');
    input.type = 'hidden';
    input.name = 'logout';
    input.value = 'yes';
    form.appendChild(input);
    form.submit();
  }
</script>
${form}
Do you want to logout from OP too?
<button onclick="logout()">Yes</button>
<button onclick="document.getElementById('op.logoutForm').submit()">Please, don't!</button>
</body>
</html>`;
}
```

### pairwiseSalt

Salt used by OP when resolving pairwise ID Token and Userinfo sub claim value  

affects: ID Token and Userinfo sub claim values  

default value:
```js
''
```

### postLogoutRedirectUri

URL to which the OP redirects the User-Agent when no post_logout_redirect_uri is provided by the RP  

affects: session management  

default value:
```js
async postLogoutRedirectUri(ctx) {
  return ctx.origin;
}
```

### prompts

List of the prompt values that the OpenID Provider MAY be able to resolve  

affects: authorization  

default value:
```js
[ 'consent', 'login', 'none' ]
```

### refreshTokenRotation

Configures if and how the OP rotates refresh tokens after they are used. Supported values are 
- `none` when refresh tokens are not rotated and their initial expiration date is final or 
- `rotateAndConsume` when refresh tokens are rotated when used, current token is marked as consumed and new one is issued with new TTL, when a consumed refresh token is encountered an error is returned instead and the whole token chain (grant) is revoked  

affects: refresh token rotation and adjacent revocation  

default value:
```js
'rotateAndConsume'
```

### renderError

Helper used by the OP to present errors to the User-Agent  

affects: presentation of errors encountered during End-User flows  

default value:
```js
async renderError(ctx, out, error) {
  ctx.type = 'html';
  ctx.body = `<!DOCTYPE html>
<head>
<title>oops! something went wrong</title>
<style>/* css and html classes omitted for brevity, see lib/helpers/defaults.js */</style>
</head>
<body>
<div>
  <h1>oops! something went wrong</h1>
  ${Object.entries(out).map(([key, value]) => `<pre><strong>${key}</strong>: ${value}</pre>`).join('')}
</div>
</body>
</html>`;
}
```

### responseTypes

List of response_type values that OP supports  

affects: authorization, discovery, registration, registration management  

default value:
```js
[ 'code id_token token',
  'code id_token',
  'code token',
  'code',
  'id_token token',
  'id_token',
  'none' ]
```

### revocationEndpointAuthMethods

List of Client Authentication methods supported by this OP's Revocation Endpoint  

affects: discovery, client authentication for revocation, registration and registration management  

default value:
```js
[ 'none',
  'client_secret_basic',
  'client_secret_jwt',
  'client_secret_post',
  'private_key_jwt' ]
```

### routes

Routing values used by the OP. Only provide routes starting with "/"  

affects: routing  

default value:
```js
{ authorization: '/auth',
  certificates: '/certs',
  check_session: '/session/check',
  end_session: '/session/end',
  introspection: '/token/introspection',
  registration: '/reg',
  revocation: '/token/revocation',
  token: '/token',
  userinfo: '/me' }
```

### scopes

List of the scope values that the OP supports  

affects: discovery, authorization, ID Token claims, Userinfo claims  

default value:
```js
[ 'openid', 'offline_access' ]
```

### subjectTypes

List of the Subject Identifier types that this OP supports. Valid types are 
- `public` 
- `pairwise`  

affects: discovery, registration, registration management, ID Token and Userinfo sub claim values  

default value:
```js
[ 'public' ]
```

### tokenEndpointAuthMethods

List of Client Authentication methods supported by this OP's Token Endpoint  

affects: discovery, client authentication for token endpoint, registration and registration management  

default value:
```js
[ 'none',
  'client_secret_basic',
  'client_secret_jwt',
  'client_secret_post',
  'private_key_jwt' ]
```

### ttl

Expirations (in seconds) for all token types  

affects: tokens  

default value:
```js
{ AccessToken: 3600,
  AuthorizationCode: 600,
  ClientCredentials: 600,
  IdToken: 3600,
  RefreshToken: 1209600 }
```

### uniqueness

Function resolving whether a given value with expiration is presented first time  

affects: client_secret_jwt and private_key_jwt client authentications  
recommendation: configure this option to use a shared store if client_secret_jwt and private_key_jwt are used  

default value:
```js
async uniqueness(ctx, jti, expiresAt) {
  if (cache.get(jti)) return false;
  cache.set(jti, true, (expiresAt - epochTime()) * 1000);
  return true;
}
```

### unsupported

Fine-tune the algorithms your provider should support by further omitting values from the respective discovery properties  

affects: signing, encryption, discovery, client validation  

default value:
```js
{ idTokenEncryptionAlgValues: [],
  idTokenEncryptionEncValues: [],
  idTokenSigningAlgValues: [],
  requestObjectEncryptionAlgValues: [],
  requestObjectEncryptionEncValues: [],
  requestObjectSigningAlgValues: [],
  tokenEndpointAuthSigningAlgValues: [],
  introspectionEndpointAuthSigningAlgValues: [],
  revocationEndpointAuthSigningAlgValues: [],
  userinfoEncryptionAlgValues: [],
  userinfoEncryptionEncValues: [],
  userinfoSigningAlgValues: [] }
```
<!-- END CONF OPTIONS -->

[client-metadata]: https://openid.net/specs/openid-connect-registration-1_0.html#ClientMetadata
[core-account-claims]: https://openid.net/specs/openid-connect-core-1_0.html#ScopeClaims
[core-scopes]: https://openid.net/specs/openid-connect-core-1_0.html#ScopeClaims
[core-offline-access]: https://openid.net/specs/openid-connect-core-1_0.html#OfflineAccess
[core-claims]: https://openid.net/specs/openid-connect-core-1_0.html#ClaimsParameter
[core-jwt-parameters]: https://openid.net/specs/openid-connect-core-1_0.html#JWTRequests
[core-aggregated-distributed-claims]: https://openid.net/specs/openid-connect-core-1_0.html#AggregatedDistributedClaims
[backchannel-logout]: https://openid.net/specs/openid-connect-backchannel-1_0-04.html
[frontchannel-logout]: https://openid.net/specs/openid-connect-frontchannel-1_0-02.html
[pkce]: https://tools.ietf.org/html/rfc7636
[introspection]: https://tools.ietf.org/html/rfc7662
[registration-management]: https://tools.ietf.org/html/rfc7592
[registration]: https://openid.net/specs/openid-connect-registration-1_0.html
[revocation]: https://tools.ietf.org/html/rfc7009
[oauth-native-apps]: https://tools.ietf.org/html/rfc8252
[session-management]: https://openid.net/specs/openid-connect-session-1_0-28.html
[got-library]: https://github.com/sindresorhus/got
[request-library]: https://github.com/request/request
[password-grant]: https://tools.ietf.org/html/rfc6749#section-4.3
[defaults]: /lib/helpers/defaults.js
[cookie-module]: https://github.com/pillarjs/cookies#cookiesset-name--value---options--
[keygrip-module]: https://www.npmjs.com/package/keygrip
[third-party-cookies-git]: https://github.com/mindmup/3rdpartycookiecheck
[third-party-cookies-so]: https://stackoverflow.com/questions/3550790/check-if-third-party-cookies-are-enabled/7104048#7104048<|MERGE_RESOLUTION|>--- conflicted
+++ resolved
@@ -99,26 +99,6 @@
 });
 ```
 
-<<<<<<< HEAD
-=======
-**Aggregated and Distributed claims**  
-Returning aggregated and distributed claims is as easy as having your Account#claims method return
-the two necessary members `_claim_sources` and `_claim_names` with the
-[expected][core-aggregated-distributed-claims] properties. oidc-provider will include only the
-sources for claims that are part of the request scope, omitting the ones that the RP did not request
-and leaving out the entire `_claim_sources` and `_claim_sources` if they bear no requested claims.
-
-Note: to make sure the RPs can expect these claims you should configure your discovery to return
-the respective claim types via the `claim_types_supported` property.
-```js
-const oidc = new Provider('http://localhost:3000', {
-  discovery: {
-    claim_types_supported: ['normal', 'aggregated', 'distributed']
-  }
-});
-```
-
->>>>>>> 58a57d47
 
 ## Clients
 Clients can be passed to your provider instance during the `initialize` call or left to be loaded
@@ -916,11 +896,7 @@
 
 Helper used by the OP to push additional audiences to issued ID, Access and ClientCredentials Tokens as well as other signed responses. The return value should either be falsy to omit adding additional audiences or an array of strings to push.  
 
-<<<<<<< HEAD
-affects: id token audiences, access token audiences, client credential audiences, signed userinfo audiences  
-=======
-affects: ID Token audiences, signed UserInfo audiences  
->>>>>>> 58a57d47
+affects: ID Token audiences, access token audiences, client credential audiences, signed UserInfo audiences  
 
 default value:
 ```js
