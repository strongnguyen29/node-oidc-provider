--- conflicted
+++ resolved
@@ -71,11 +71,7 @@
     "lint-fix": "eslint lib example test --fix",
     "heroku-postbuild": "npm install mongodb"
   },
-<<<<<<< HEAD
   "version": "2.0.0-pre.1",
-=======
-  "version": "1.15.5",
->>>>>>> a568a5d5
   "files": [
     "lib"
   ],
