{
  "author": "Filip Skokan <panva.ip@gmail.com>",
  "homepage": "https://github.com/panva/node-oidc-provider",
  "dependencies": {
    "base64url": "^2.0.0",
    "buffer-equals-constant": "^1.0.0",
    "got": "^6.1.1",
    "http-errors": "^1.4.0",
    "kcors": "next",
    "koa": "next",
    "koa-body": "next",
    "koa-compose": "next",
    "ejs": "^2.5.2",
    "koa-router": "next",
    "lodash": "^4.5.0",
    "lru-cache": "^4.0.0",
    "node-jose": "^0.9.0",
    "oidc-token-hash": "^1.0.0",
    "uuid": "^3.0.0",
    "valid-url": "^1.0.9"
  },
  "description": "OpenID Provider (OP) implementation for Node.js OpenID Connect servers.",
  "devDependencies": {
    "chai": "^3.5.0",
    "cookiejar": "*",
    "eslint": "^3.0.0",
    "eslint-config-airbnb-base": "^10.0.0",
    "eslint-plugin-import": "^2.0.1",
    "istanbul": "^0.4.3",
    "koa-ejs": "^3.0.0",
    "koa-mount": "next",
    "koa-rewrite": "next",
    "mocha": "^3.0.0",
    "moment": "^2.14.1",
    "nock": "^9.0.2",
    "sinon": "^1.17.3",
    "supertest": "^2.0.0"
  },
  "main": "lib/index.js",
  "name": "oidc-provider",
  "repository": "panva/node-oidc-provider",
  "engines": {
    "node": ">=7"
  },
  "license": "MIT",
  "keywords": [
    "openid",
    "connect",
    "provider",
    "server",
    "oidc",
    "oauth",
    "oauth2",
    "express",
    "koa"
  ],
  "scripts": {
    "coverage": "make coverage",
    "test": "make test",
    "lint": "eslint lib example test",
    "lint-fix": "eslint lib example test --fix",
    "heroku-postbuild": "npm install mongodb"
  },
<<<<<<< HEAD
  "version": "2.0.0-alpha.1.3.0",
=======
  "version": "1.4.0",
>>>>>>> 41d2f78e
  "files": [
    "lib"
  ],
  "publishConfig": {
    "tag": "next"
  }
}<|MERGE_RESOLUTION|>--- conflicted
+++ resolved
@@ -61,11 +61,7 @@
     "lint-fix": "eslint lib example test --fix",
     "heroku-postbuild": "npm install mongodb"
   },
-<<<<<<< HEAD
-  "version": "2.0.0-alpha.1.3.0",
-=======
-  "version": "1.4.0",
->>>>>>> 41d2f78e
+  "version": "2.0.0-alpha.1.4.0",
   "files": [
     "lib"
   ],
