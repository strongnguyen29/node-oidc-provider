--- conflicted
+++ resolved
@@ -73,11 +73,7 @@
     "lint-fix": "eslint lib example test --fix",
     "heroku-postbuild": "npm install mongodb"
   },
-<<<<<<< HEAD
-  "version": "2.0.0-alpha.1.10.0",
-=======
-  "version": "1.10.1",
->>>>>>> 7ec5489e
+  "version": "2.0.0-alpha.1.10.1",
   "files": [
     "lib"
   ],
