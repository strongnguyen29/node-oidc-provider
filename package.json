--- conflicted
+++ resolved
@@ -6,19 +6,11 @@
     "buffer-equals-constant": "^1.0.0",
     "got": "^6.1.1",
     "http-errors": "^1.4.0",
-<<<<<<< HEAD
     "kcors": "next",
     "koa": "next",
-    "koa-body": "next",
     "koa-compose": "next",
     "ejs": "^2.5.2",
     "koa-router": "next",
-=======
-    "kcors": "^1.2.1",
-    "koa": "^1.0.0",
-    "koa-compose": "^2.3.0",
-    "koa-router": "^5.2.3",
->>>>>>> 06dcb26c
     "lodash": "^4.5.0",
     "lru-cache": "^4.0.0",
     "node-jose": "^0.9.0",
@@ -30,11 +22,7 @@
   "description": "OpenID Provider (OP) implementation for Node.js OpenID Connect servers.",
   "devDependencies": {
     "chai": "^3.5.0",
-<<<<<<< HEAD
-=======
-    "co-mocha": "^1.1.2",
-    "koa-body": "^1.2.1",
->>>>>>> 06dcb26c
+    "koa-body": "next",
     "cookiejar": "*",
     "eslint": "^3.0.0",
     "eslint-config-airbnb-base": "^10.0.0",
@@ -74,11 +62,7 @@
     "lint-fix": "eslint lib example test --fix",
     "heroku-postbuild": "npm install mongodb"
   },
-<<<<<<< HEAD
-  "version": "2.0.0-alpha.1.4.1",
-=======
-  "version": "1.4.2",
->>>>>>> 06dcb26c
+  "version": "2.0.0-alpha.1.4.2",
   "files": [
     "lib"
   ],
