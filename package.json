--- conflicted
+++ resolved
@@ -73,11 +73,7 @@
     "lint-fix": "eslint lib example test --fix",
     "heroku-postbuild": "npm install mongodb"
   },
-<<<<<<< HEAD
-  "version": "2.0.0-alpha.1.12.1",
-=======
-  "version": "1.13.0",
->>>>>>> 26bc4335
+  "version": "2.0.0-alpha.1.13.0",
   "files": [
     "lib"
   ],
