{
  "author": "Filip Skokan <panva.ip@gmail.com>",
  "homepage": "https://github.com/panva/node-oidc-provider",
  "dependencies": {
    "base64url": "^2.0.0",
    "buffer-equals-constant": "^1.0.0",
    "cookies": "^0.6.2",
    "debug": "^2.4.4",
    "ejs": "^2.5.2",
    "got": "^6.1.1",
    "http-errors": "^1.4.0",
    "kcors": "^2.2.1",
    "koa": "^2.0.1",
    "koa-compose": "^3.2.1",
    "koa-router": "^7.0.1",
    "lodash": "^4.5.0",
    "lru-cache": "^4.0.0",
    "node-jose": "^0.9.0",
    "oidc-token-hash": "^1.0.0",
    "raw-body": "^2.1.7",
    "uuid": "^3.0.0",
    "valid-url": "^1.0.9"
  },
  "description": "OpenID Provider (OP) implementation for Node.js OpenID Connect servers.",
  "devDependencies": {
    "chai": "^3.5.0",
    "cookiejar": "*",
    "eslint": "^3.0.0",
    "eslint-config-airbnb-base": "^11.0.0",
    "eslint-plugin-import": "^2.0.1",
    "istanbul": "next",
    "koa-body": "^2.0.0",
    "koa-ejs": "^3.0.0",
    "koa-mount": "^2.0.0",
    "koa-rewrite": "^2.1.0",
    "mocha": "^3.0.0",
    "moment": "^2.14.1",
    "nock": "^9.0.2",
    "sinon": "^1.17.3",
    "supertest": "^3.0.0"
  },
  "main": "lib/index.js",
  "name": "oidc-provider",
  "repository": "panva/node-oidc-provider",
  "engines": {
    "node": ">=7.6.0"
  },
  "license": "MIT",
  "keywords": [
    "openid",
    "connect",
    "provider",
    "certified",
    "server",
    "dynamic",
    "config",
    "basic",
    "hybrid",
    "implicit",
    "oidc",
    "auth",
    "authentication",
    "identity",
    "oauth",
    "oauth2",
    "express",
    "koa"
  ],
  "scripts": {
    "coverage": "make coverage",
    "test": "make test",
    "lint": "eslint lib example test",
    "lint-fix": "eslint lib example test --fix",
    "heroku-postbuild": "npm install mongodb"
  },
<<<<<<< HEAD
  "version": "2.0.0-alpha.1.11.0",
=======
  "version": "1.12.1",
>>>>>>> add40e31
  "files": [
    "lib"
  ],
  "publishConfig": {
    "tag": "next"
  }
}<|MERGE_RESOLUTION|>--- conflicted
+++ resolved
@@ -73,11 +73,7 @@
     "lint-fix": "eslint lib example test --fix",
     "heroku-postbuild": "npm install mongodb"
   },
-<<<<<<< HEAD
-  "version": "2.0.0-alpha.1.11.0",
-=======
-  "version": "1.12.1",
->>>>>>> add40e31
+  "version": "2.0.0-alpha.1.12.1",
   "files": [
     "lib"
   ],
