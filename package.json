--- conflicted
+++ resolved
@@ -61,11 +61,7 @@
     "lint-fix": "eslint lib example test --fix",
     "heroku-postbuild": "npm install mongodb"
   },
-<<<<<<< HEAD
-  "version": "2.0.0-alpha.1.4.0",
-=======
-  "version": "1.4.1",
->>>>>>> 6172ca81
+  "version": "2.0.0-alpha.1.4.1",
   "files": [
     "lib"
   ],
