# oidc-provider CHANGELOG

Yay for [SemVer](http://semver.org/).

**Table of Contents**

<!-- TOC START min:2 max:2 link:true update:true -->
<<<<<<< HEAD
  - [Version 2.x](#version-2x)
=======
  - [Version 1.13.0](#version-1130)
>>>>>>> 26bc4335
  - [Version 1.12.0](#version-1120)
  - [Version 1.11.0](#version-1110)
  - [Version 1.10.0](#version-1100)
  - [Version 1.9.0](#version-190)
  - [Version 1.8.0](#version-180)
  - [Version 1.7.0](#version-170)
  - [Version 1.6.0](#version-160)
  - [Version 1.5.0](#version-150)
  - [Version 1.4.0](#version-140)
  - [Version 1.3.0](#version-130)
  - [Version 1.2.0](#version-120)
  - [Version 1.1.0](#version-110)
  - [Version 1.0.0](#version-100)
  - [Migrating from 0.11.x to 1.0.0](#migrating-from-011x-to-100)
  - [pre 1.x changelog](#pre-1x-changelog)

<!-- TOC END -->

<<<<<<< HEAD
## Version 2.x
- [DIFF](https://github.com/panva/node-oidc-provider/compare/master...next)
=======
## Version 1.13.0
- [DIFF](https://github.com/panva/node-oidc-provider/compare/v1.12.1...v1.13.0)
- added `end_session.success` event
- added a warning for detected untrusted `x-forwarded-*` headers
>>>>>>> 26bc4335

## Version 1.12.0
### Version 1.12.1
- [DIFF](https://github.com/panva/node-oidc-provider/compare/v1.12.0...v1.12.1)
- fixed request parameter containing claims parameter being an object (#78)

### Version 1.12.0
- [DIFF](https://github.com/panva/node-oidc-provider/compare/v1.11.0...v1.12.0)
- Added a detection of session management cookies being blocked as a result of a user-agent optout
  and added appropriate handling to mitigate resulting incorrect `changed` states

## Version 1.11.0
- [DIFF](https://github.com/panva/node-oidc-provider/compare/v1.10.2...v1.11.0)
- Updated implementation of Back-Channel Logout from draft03 to draft04
  - Logout Token's event claim is now an object with `http://schemas.openid.net/event/backchannel-logout`
    as a member name.
- Session Management and Native Apps BCP draft references updated, no change in implementations

## Version 1.10.0
### Version 1.10.2
- [DIFF](https://github.com/panva/node-oidc-provider/compare/v1.10.1...v1.10.2)
- fixed state parameter pass-through for Session Management end_session endpoint

### Version 1.10.1
- [DIFF](https://github.com/panva/node-oidc-provider/compare/v1.10.0...v1.10.1)
- fixed expected aud value in private_key_jwt and client_secret_jwt client authentication
  for introspection_endpoint and revocation_endpoint

### Version 1.10.0
- [DIFF](https://github.com/panva/node-oidc-provider/compare/v1.9.1...v1.10.0)
- added the option to change used cookie names
- fixed cleanup of OP cookies after interaction and logout
- fixed logout form action in mounted OP scenarios

## Version 1.9.0
### Version 1.9.1
- [DIFF](https://github.com/panva/node-oidc-provider/compare/v1.9.0...v1.9.1)
- fixed discovery `token_introspection_endpoint (kept until 2.0) -> introspection_endpoint (added)`
- fixed discovery `token_revocation_endpoint (kept until 2.0) -> revocation_endpoint (added)`
- fixed default response mode for `token` response_type to be also `fragment`
- added missing discovery `code_challenge_methods_supported`

### Version 1.9.0
- [DIFF](https://github.com/panva/node-oidc-provider/compare/v1.8.6...v1.9.0)
- ensure x-frame-options and content-security-policy headers from tools like helmet do not interfere
  with `check_session_iframe`, see options to disable the behavior if you know what you're actually
  doing with those headers
- fixed client validation not checking `token_endpoint_auth_signing_alg` values

## Version 1.8.0
### Version 1.8.6
- [DIFF](https://github.com/panva/node-oidc-provider/compare/v1.8.3...v1.8.6)
- fixed unchanged interactionUrl with devInteractions disabled

### Version 1.8.3
- [DIFF](https://github.com/panva/node-oidc-provider/compare/v1.8.2...v1.8.3)
- fixed Client#find to always load a freshly stored client in dynamic registration reads and updates

### Version 1.8.2
- [DIFF](https://github.com/panva/node-oidc-provider/compare/v1.8.0...v1.8.2)
- fixed unchanged interactionUrl in mounted OP scenarios

### Version 1.8.0
- [DIFF](https://github.com/panva/node-oidc-provider/compare/v1.7.0...v1.8.0)
- fixed scenarios where oidc-provider is mounted in an express application
- documented recommended mounting approach for both koa and express
- added registration feature option to overwrite the generated client_id format
- added `refreshTokenRotation` configuration option, default 'none', optional 'rotateAndConsume'
- added `provider.Client.cacheClear()` method to allow wiping the internal client cache programmatically

## Version 1.7.0
- [DIFF](https://github.com/panva/node-oidc-provider/compare/v1.6.0...v1.7.0)
- Added new interaction helpers `provider#interactionDetails` and `provider#interactionFinished`
- Deprecated `provider#resume` in favor of the new helper
- Added Fine-tuning supported algorithms
- Moved final interaction check to configuration to allow for it's customization
- Fixed removing of acr from claims_supported when passed an empty array in configuration

## Version 1.6.0
- [DIFF](https://github.com/panva/node-oidc-provider/compare/v1.5.2...v1.6.0)
- Deprecated `require('oidc-provider').Provider` export in favor of just `require('oidc-provider')`
- Added presence and format validations for the Provider constructor Issuer Identifier parameter

## Version 1.5.0
### Version 1.5.2
- [DIFF](https://github.com/panva/node-oidc-provider/compare/v1.5.1...v1.5.2)
- fixed www-authenticate header value for html rendered userinfo unauthorized

### Version 1.5.1
- [DIFF](https://github.com/panva/node-oidc-provider/compare/v1.5.0...v1.5.1)
- fixed a 500 Server Error case on end_session when no `_state` cookies were matched

### Version 1.5.0
- [DIFF](https://github.com/panva/node-oidc-provider/compare/v1.4.2...v1.5.0)
- added debugging utility via [debug][debug-link]

## Version 1.4.0
### Version 1.4.2
- [DIFF](https://github.com/panva/node-oidc-provider/compare/v1.4.1...v1.4.2)
- fixed an issue for provider instances with upstream already parsing the request body

### Version 1.4.1
- [DIFF](https://github.com/panva/node-oidc-provider/compare/v1.4.0...v1.4.1)
- fixed custom uri scheme native clients hostname validations

### Version 1.4.0
- [DIFF](https://github.com/panva/node-oidc-provider/compare/v1.3.0...v1.4.0)
- added optional support for [OAuth 2.0 for Native Apps BCP - draft 06][https://tools.ietf.org/html/draft-ietf-oauth-native-apps-06]
  - enable with configuration `features.oauthNativeApps = true`;
- offline_access scope is now ignored when consent prompt is missing instead of being rejected as invalid_request
- unrecognized authentication requests scopes are now ignored instead of being rejected as invalid_request
- renamed the refreshToken feature flag to a more appropriate alwaysIssueRefresh

## Version 1.3.0
- [DIFF](https://github.com/panva/node-oidc-provider/compare/v1.2.0...v1.3.0)
- added optional Registration Access Token rotation strategy for Dynamic Client Registration Management Protocol
- added request ctx bind to findById

## Version 1.2.0
- [DIFF](https://github.com/panva/node-oidc-provider/compare/v1.1.0...v1.2.0)
- account's `#claims()` can now return a promise
- when acrValues passed in are empty the claim is not published as supported, the neither is
  acr_values_supported as it would be an empty array anyway

## Version 1.1.0
- [DIFF](https://github.com/panva/node-oidc-provider/compare/v1.0.3...v1.1.0)
- resolved #37 - authorization endpoint can now be configured with additional whitelisted parameters
- amr claim handling (similar to acr)
- defining custom claims with a new array syntax (in addition, prev. syntax still works)
- scope names from claims are automatically added to the published scopes_supported list

## Version 1.0.0
### Version 1.0.3
- [DIFF](https://github.com/panva/node-oidc-provider/compare/v1.0.2...v1.0.3)
- fixes #36 - devInteractions feature rendering when mounted
- ensure server_error is emitted for actions without a specific eventName

### Version 1.0.2
- [DIFF](https://github.com/panva/node-oidc-provider/compare/v1.0.1...v1.0.2)
- Fixed acr claim behavior - only the authentication request ACR was negotiated for should have
  higher than the fallback value
- Fixed server_error when acr was requested via claims parameter with null value

### Version 1.0.1
- [DIFF](https://github.com/panva/node-oidc-provider/compare/v1.0.0...v1.0.1)
- Updated uuid dependency

### Version 1.0.0
- [DIFF](https://github.com/panva/node-oidc-provider/compare/v0.11.4...v1.0.0)
- Please see [1.x migration](#migrating-from-011x-to-100) to update your 0.11.x deployment into 1.x.

Notable changes:
- feature flag devInteractions, enabled by default, complementing the default configuration
  enables to experiment with just the required library, no need to clone the example anymore
  to get working interactions
  - a console notice is in place to let developers know the feature is enabled
- `provider#initialize` to pass integrity and cert keystores as well as pre-set client
  configurations
  - removed the option to add clients programmatically during runtime (outside of dynamic
    registration)
- `offline_access` scope ignored for Implicit Flow (def. Core 1.0 - section Offline Access)
- default `uniqueness` works as intended for single-process deployments
- provider.OAuthToken deprecated in favor of provider.BaseToken

Bugfixes:
- client validation: https URI scheme only uris now validated for https scheme (initiate_login_uri,
  sector_identifier_uri, request_uris)
- client validation: https URI scheme is now forbidden for native clients
- client validation: http URI scheme is now forbidden for implicit web clients

## Migrating from 0.11.x to 1.0.0

1. set configuration option feature.`devInteractions` to `false`
2. resolve provider`#initialize()` before accessing provider`.app` or provider`.callback`
3. move configuration.`keystore`, `integrity` and `clients` to provider`#initialize()`
4. change all your provider#`addClient` calls to one provider`#initialize({ clients: [ {}, {}, ... ] })`

## pre 1.x changelog

    4. Major version zero (0.y.z) is for initial development. Anything may change at any time.
       The public API should not be considered stable.

    5. Version 1.0.0 defines the public API.

- https://github.com/panva/node-oidc-provider/compare/v0.10.2...v0.11.0
  - BREAKING: ALL previously issued tokens are incompatible with the new version, the length of the
  tokens is now shorter and does not contain any information about the token context or type, this
  is to make space for Token Integrity feature that brings much faster, cheaper token generation.
  [Read More](#token-integrity)
  - fix: revocation is only possible for client's OWN tokens
  - change: end_session now with user confirmation and optionally without id_token_hint (as per spec)
  - change: session management individual states now in individual cookies rather than one
  - change: configuration.timeouts is removed
  - change: Back-Channel Logout draft implementation bumped from 02 to 03
  - change: dynamic registration related events now include the relevant CRUD verb
  - change: when remember is missing from the resume cookie a transient cookie is issued instead of
  no cookie at all
  - change: errors now use the renderError helper when viewed in a browser environment
  - change: interactionUrl has now ctx bound as this, and as parameter gets the interaction details
  - change: uniqueness has now ctx bound as this
  - change: renderError has now ctx bound as this
  - change: default cookies not signed (faster up and running development)
  - added: Setting defaultHttpOptions on provider instance for external http requests
  - added: Initial Access Token for Dynamic Registration (either fixed string or backed by adapter)
  - added: Update and Delete from RFC7592 - OAuth 2.0 Dynamic Client Registration Management
  Protocol
  - added: Back-Channel Logout session now supported
    - sid claim is available in id tokens when backchannelLogout is enabled
    - unique sid is now stored for each encountered client in a session
  - change: session model
    - new property `authorizations` of type Object now stored with the session, currently can only
    contain sid key, in the future will contain more
  - change: interaction is now requested first time a client is encountered (strategies for this
  coming later)
  - DEPRECATION: provider.get('ModelName') now deprecated, instead use provider.ModelName, ie.
  provider.AccessToken
  - DEPRECATION: provider.addKey now deprecated, prepare your keystores before new call and pass it
  via configuration.keystore
- https://github.com/panva/node-oidc-provider/compare/v0.10.0...0.10.2
  - fix: push nonce from code to refresh token and then id_token upon refresh
  - fix: RFC6749 4.1.2.1 - missing, unrecognized, invalid client_id and redirect_uri handling (consistent no redirect)
- https://github.com/panva/node-oidc-provider/compare/v0.9.0...v0.10.0
  - added: custom discovery property config
  - added: returning distributed and aggregated claims
  - added: Back-Channel Logout draft implementation
  - added: registration.success event
  - added: allow clients for introspections/revocations only (Resource Servers) with no
  authorization flow access
  - added: draft / experimental features now warn upon provider init
  - fix: introspection follows normal/pairwise subject claim of the token's client
  - fix: added client_id_issued_at client property upon registration
- https://github.com/panva/node-oidc-provider/compare/v0.8.1...v0.9.0
  - added: (no)cache headers according to specs
  - fix: consent_required error now returned when consent prompt is not resolved
  - fix: now validates payload of none-signed id_token_hints
  - fix: signed userinfo token expiration
  - fix: unsigned (when id_token_signed_response_alg is not defined, not when none) are now properly
  unsigned, jwe payload is the userinfo response, not a jwt
- https://github.com/panva/node-oidc-provider/compare/v0.7.2...v0.8.1
  - fixed a bug that allowed userinfo and idtoken encrypting clients to pass validation
  - account is configured entirely different now - check examples!
- https://github.com/panva/node-oidc-provider/compare/v0.7.1...v0.7.2
  - fixed a bug that prevented non default client auth strategies to be recognized for introspection
  and revocation
- https://github.com/panva/node-oidc-provider/compare/v0.7.0...v0.7.1
  - fixed a bug that prevented refresh_token grant from issuing an id_token
- https://github.com/panva/node-oidc-provider/compare/v0.6.0...v0.7.0
  - all things `authentication` renamed to `authorization`
- https://github.com/panva/node-oidc-provider/compare/v0.5.0...v0.6.0
- https://github.com/panva/node-oidc-provider/compare/v0.4.0...v0.5.0
- https://github.com/panva/node-oidc-provider/compare/v0.3.1...v0.4.0
- https://github.com/panva/node-oidc-provider/compare/v0.3.0...v0.3.1
- https://github.com/panva/node-oidc-provider/compare/v0.2.0...v0.3.0

### Token Integrity
pre-0.11 all oauth tokens used JWT for serialization and your mandatory RS256 able key for
integrity validation and the string value was > 300 characters long containing the body and signature
part of the JWT with all sensitive information pushed to the header part which only remained in your
storage/adapter.  
Whenever a token would be presented it would be decoded for jti, looked up, and it's signature
validated. This is problematic for providers who want to rotate their signing keys without
invalidating issued tokens. You couldn't choose which key is used for integrity check, you
had no control over the alg used, causing tokens to be issued slowly in high concurrency scenarios.  
0.11 by default comes with token integrity disabled, oauth tokens will not be cryptographically
signed and instead just be random values (which is fine for most).  
To enable the extra layer of protection (essentially against someone controlling your tokens via the
storage layer) you just need to pass a jose.JWK.KeyStore as `tokenIntegrity` configuration option.
The first token you push on to this key store will be used to cryptographically sign the oauth tokens
prohibiting any tampering with the payload and header content.

[debug-link]: https://github.com/visionmedia/debug
<|MERGE_RESOLUTION|>--- conflicted
+++ resolved
@@ -1,310 +1,305 @@
-# oidc-provider CHANGELOG
-
-Yay for [SemVer](http://semver.org/).
-
-**Table of Contents**
-
-<!-- TOC START min:2 max:2 link:true update:true -->
-<<<<<<< HEAD
-  - [Version 2.x](#version-2x)
-=======
-  - [Version 1.13.0](#version-1130)
->>>>>>> 26bc4335
-  - [Version 1.12.0](#version-1120)
-  - [Version 1.11.0](#version-1110)
-  - [Version 1.10.0](#version-1100)
-  - [Version 1.9.0](#version-190)
-  - [Version 1.8.0](#version-180)
-  - [Version 1.7.0](#version-170)
-  - [Version 1.6.0](#version-160)
-  - [Version 1.5.0](#version-150)
-  - [Version 1.4.0](#version-140)
-  - [Version 1.3.0](#version-130)
-  - [Version 1.2.0](#version-120)
-  - [Version 1.1.0](#version-110)
-  - [Version 1.0.0](#version-100)
-  - [Migrating from 0.11.x to 1.0.0](#migrating-from-011x-to-100)
-  - [pre 1.x changelog](#pre-1x-changelog)
-
-<!-- TOC END -->
-
-<<<<<<< HEAD
-## Version 2.x
-- [DIFF](https://github.com/panva/node-oidc-provider/compare/master...next)
-=======
-## Version 1.13.0
-- [DIFF](https://github.com/panva/node-oidc-provider/compare/v1.12.1...v1.13.0)
-- added `end_session.success` event
-- added a warning for detected untrusted `x-forwarded-*` headers
->>>>>>> 26bc4335
-
-## Version 1.12.0
-### Version 1.12.1
-- [DIFF](https://github.com/panva/node-oidc-provider/compare/v1.12.0...v1.12.1)
-- fixed request parameter containing claims parameter being an object (#78)
-
-### Version 1.12.0
-- [DIFF](https://github.com/panva/node-oidc-provider/compare/v1.11.0...v1.12.0)
-- Added a detection of session management cookies being blocked as a result of a user-agent optout
-  and added appropriate handling to mitigate resulting incorrect `changed` states
-
-## Version 1.11.0
-- [DIFF](https://github.com/panva/node-oidc-provider/compare/v1.10.2...v1.11.0)
-- Updated implementation of Back-Channel Logout from draft03 to draft04
-  - Logout Token's event claim is now an object with `http://schemas.openid.net/event/backchannel-logout`
-    as a member name.
-- Session Management and Native Apps BCP draft references updated, no change in implementations
-
-## Version 1.10.0
-### Version 1.10.2
-- [DIFF](https://github.com/panva/node-oidc-provider/compare/v1.10.1...v1.10.2)
-- fixed state parameter pass-through for Session Management end_session endpoint
-
-### Version 1.10.1
-- [DIFF](https://github.com/panva/node-oidc-provider/compare/v1.10.0...v1.10.1)
-- fixed expected aud value in private_key_jwt and client_secret_jwt client authentication
-  for introspection_endpoint and revocation_endpoint
-
-### Version 1.10.0
-- [DIFF](https://github.com/panva/node-oidc-provider/compare/v1.9.1...v1.10.0)
-- added the option to change used cookie names
-- fixed cleanup of OP cookies after interaction and logout
-- fixed logout form action in mounted OP scenarios
-
-## Version 1.9.0
-### Version 1.9.1
-- [DIFF](https://github.com/panva/node-oidc-provider/compare/v1.9.0...v1.9.1)
-- fixed discovery `token_introspection_endpoint (kept until 2.0) -> introspection_endpoint (added)`
-- fixed discovery `token_revocation_endpoint (kept until 2.0) -> revocation_endpoint (added)`
-- fixed default response mode for `token` response_type to be also `fragment`
-- added missing discovery `code_challenge_methods_supported`
-
-### Version 1.9.0
-- [DIFF](https://github.com/panva/node-oidc-provider/compare/v1.8.6...v1.9.0)
-- ensure x-frame-options and content-security-policy headers from tools like helmet do not interfere
-  with `check_session_iframe`, see options to disable the behavior if you know what you're actually
-  doing with those headers
-- fixed client validation not checking `token_endpoint_auth_signing_alg` values
-
-## Version 1.8.0
-### Version 1.8.6
-- [DIFF](https://github.com/panva/node-oidc-provider/compare/v1.8.3...v1.8.6)
-- fixed unchanged interactionUrl with devInteractions disabled
-
-### Version 1.8.3
-- [DIFF](https://github.com/panva/node-oidc-provider/compare/v1.8.2...v1.8.3)
-- fixed Client#find to always load a freshly stored client in dynamic registration reads and updates
-
-### Version 1.8.2
-- [DIFF](https://github.com/panva/node-oidc-provider/compare/v1.8.0...v1.8.2)
-- fixed unchanged interactionUrl in mounted OP scenarios
-
-### Version 1.8.0
-- [DIFF](https://github.com/panva/node-oidc-provider/compare/v1.7.0...v1.8.0)
-- fixed scenarios where oidc-provider is mounted in an express application
-- documented recommended mounting approach for both koa and express
-- added registration feature option to overwrite the generated client_id format
-- added `refreshTokenRotation` configuration option, default 'none', optional 'rotateAndConsume'
-- added `provider.Client.cacheClear()` method to allow wiping the internal client cache programmatically
-
-## Version 1.7.0
-- [DIFF](https://github.com/panva/node-oidc-provider/compare/v1.6.0...v1.7.0)
-- Added new interaction helpers `provider#interactionDetails` and `provider#interactionFinished`
-- Deprecated `provider#resume` in favor of the new helper
-- Added Fine-tuning supported algorithms
-- Moved final interaction check to configuration to allow for it's customization
-- Fixed removing of acr from claims_supported when passed an empty array in configuration
-
-## Version 1.6.0
-- [DIFF](https://github.com/panva/node-oidc-provider/compare/v1.5.2...v1.6.0)
-- Deprecated `require('oidc-provider').Provider` export in favor of just `require('oidc-provider')`
-- Added presence and format validations for the Provider constructor Issuer Identifier parameter
-
-## Version 1.5.0
-### Version 1.5.2
-- [DIFF](https://github.com/panva/node-oidc-provider/compare/v1.5.1...v1.5.2)
-- fixed www-authenticate header value for html rendered userinfo unauthorized
-
-### Version 1.5.1
-- [DIFF](https://github.com/panva/node-oidc-provider/compare/v1.5.0...v1.5.1)
-- fixed a 500 Server Error case on end_session when no `_state` cookies were matched
-
-### Version 1.5.0
-- [DIFF](https://github.com/panva/node-oidc-provider/compare/v1.4.2...v1.5.0)
-- added debugging utility via [debug][debug-link]
-
-## Version 1.4.0
-### Version 1.4.2
-- [DIFF](https://github.com/panva/node-oidc-provider/compare/v1.4.1...v1.4.2)
-- fixed an issue for provider instances with upstream already parsing the request body
-
-### Version 1.4.1
-- [DIFF](https://github.com/panva/node-oidc-provider/compare/v1.4.0...v1.4.1)
-- fixed custom uri scheme native clients hostname validations
-
-### Version 1.4.0
-- [DIFF](https://github.com/panva/node-oidc-provider/compare/v1.3.0...v1.4.0)
-- added optional support for [OAuth 2.0 for Native Apps BCP - draft 06][https://tools.ietf.org/html/draft-ietf-oauth-native-apps-06]
-  - enable with configuration `features.oauthNativeApps = true`;
-- offline_access scope is now ignored when consent prompt is missing instead of being rejected as invalid_request
-- unrecognized authentication requests scopes are now ignored instead of being rejected as invalid_request
-- renamed the refreshToken feature flag to a more appropriate alwaysIssueRefresh
-
-## Version 1.3.0
-- [DIFF](https://github.com/panva/node-oidc-provider/compare/v1.2.0...v1.3.0)
-- added optional Registration Access Token rotation strategy for Dynamic Client Registration Management Protocol
-- added request ctx bind to findById
-
-## Version 1.2.0
-- [DIFF](https://github.com/panva/node-oidc-provider/compare/v1.1.0...v1.2.0)
-- account's `#claims()` can now return a promise
-- when acrValues passed in are empty the claim is not published as supported, the neither is
-  acr_values_supported as it would be an empty array anyway
-
-## Version 1.1.0
-- [DIFF](https://github.com/panva/node-oidc-provider/compare/v1.0.3...v1.1.0)
-- resolved #37 - authorization endpoint can now be configured with additional whitelisted parameters
-- amr claim handling (similar to acr)
-- defining custom claims with a new array syntax (in addition, prev. syntax still works)
-- scope names from claims are automatically added to the published scopes_supported list
-
-## Version 1.0.0
-### Version 1.0.3
-- [DIFF](https://github.com/panva/node-oidc-provider/compare/v1.0.2...v1.0.3)
-- fixes #36 - devInteractions feature rendering when mounted
-- ensure server_error is emitted for actions without a specific eventName
-
-### Version 1.0.2
-- [DIFF](https://github.com/panva/node-oidc-provider/compare/v1.0.1...v1.0.2)
-- Fixed acr claim behavior - only the authentication request ACR was negotiated for should have
-  higher than the fallback value
-- Fixed server_error when acr was requested via claims parameter with null value
-
-### Version 1.0.1
-- [DIFF](https://github.com/panva/node-oidc-provider/compare/v1.0.0...v1.0.1)
-- Updated uuid dependency
-
-### Version 1.0.0
-- [DIFF](https://github.com/panva/node-oidc-provider/compare/v0.11.4...v1.0.0)
-- Please see [1.x migration](#migrating-from-011x-to-100) to update your 0.11.x deployment into 1.x.
-
-Notable changes:
-- feature flag devInteractions, enabled by default, complementing the default configuration
-  enables to experiment with just the required library, no need to clone the example anymore
-  to get working interactions
-  - a console notice is in place to let developers know the feature is enabled
-- `provider#initialize` to pass integrity and cert keystores as well as pre-set client
-  configurations
-  - removed the option to add clients programmatically during runtime (outside of dynamic
-    registration)
-- `offline_access` scope ignored for Implicit Flow (def. Core 1.0 - section Offline Access)
-- default `uniqueness` works as intended for single-process deployments
-- provider.OAuthToken deprecated in favor of provider.BaseToken
-
-Bugfixes:
-- client validation: https URI scheme only uris now validated for https scheme (initiate_login_uri,
-  sector_identifier_uri, request_uris)
-- client validation: https URI scheme is now forbidden for native clients
-- client validation: http URI scheme is now forbidden for implicit web clients
-
-## Migrating from 0.11.x to 1.0.0
-
-1. set configuration option feature.`devInteractions` to `false`
-2. resolve provider`#initialize()` before accessing provider`.app` or provider`.callback`
-3. move configuration.`keystore`, `integrity` and `clients` to provider`#initialize()`
-4. change all your provider#`addClient` calls to one provider`#initialize({ clients: [ {}, {}, ... ] })`
-
-## pre 1.x changelog
-
-    4. Major version zero (0.y.z) is for initial development. Anything may change at any time.
-       The public API should not be considered stable.
-
-    5. Version 1.0.0 defines the public API.
-
-- https://github.com/panva/node-oidc-provider/compare/v0.10.2...v0.11.0
-  - BREAKING: ALL previously issued tokens are incompatible with the new version, the length of the
-  tokens is now shorter and does not contain any information about the token context or type, this
-  is to make space for Token Integrity feature that brings much faster, cheaper token generation.
-  [Read More](#token-integrity)
-  - fix: revocation is only possible for client's OWN tokens
-  - change: end_session now with user confirmation and optionally without id_token_hint (as per spec)
-  - change: session management individual states now in individual cookies rather than one
-  - change: configuration.timeouts is removed
-  - change: Back-Channel Logout draft implementation bumped from 02 to 03
-  - change: dynamic registration related events now include the relevant CRUD verb
-  - change: when remember is missing from the resume cookie a transient cookie is issued instead of
-  no cookie at all
-  - change: errors now use the renderError helper when viewed in a browser environment
-  - change: interactionUrl has now ctx bound as this, and as parameter gets the interaction details
-  - change: uniqueness has now ctx bound as this
-  - change: renderError has now ctx bound as this
-  - change: default cookies not signed (faster up and running development)
-  - added: Setting defaultHttpOptions on provider instance for external http requests
-  - added: Initial Access Token for Dynamic Registration (either fixed string or backed by adapter)
-  - added: Update and Delete from RFC7592 - OAuth 2.0 Dynamic Client Registration Management
-  Protocol
-  - added: Back-Channel Logout session now supported
-    - sid claim is available in id tokens when backchannelLogout is enabled
-    - unique sid is now stored for each encountered client in a session
-  - change: session model
-    - new property `authorizations` of type Object now stored with the session, currently can only
-    contain sid key, in the future will contain more
-  - change: interaction is now requested first time a client is encountered (strategies for this
-  coming later)
-  - DEPRECATION: provider.get('ModelName') now deprecated, instead use provider.ModelName, ie.
-  provider.AccessToken
-  - DEPRECATION: provider.addKey now deprecated, prepare your keystores before new call and pass it
-  via configuration.keystore
-- https://github.com/panva/node-oidc-provider/compare/v0.10.0...0.10.2
-  - fix: push nonce from code to refresh token and then id_token upon refresh
-  - fix: RFC6749 4.1.2.1 - missing, unrecognized, invalid client_id and redirect_uri handling (consistent no redirect)
-- https://github.com/panva/node-oidc-provider/compare/v0.9.0...v0.10.0
-  - added: custom discovery property config
-  - added: returning distributed and aggregated claims
-  - added: Back-Channel Logout draft implementation
-  - added: registration.success event
-  - added: allow clients for introspections/revocations only (Resource Servers) with no
-  authorization flow access
-  - added: draft / experimental features now warn upon provider init
-  - fix: introspection follows normal/pairwise subject claim of the token's client
-  - fix: added client_id_issued_at client property upon registration
-- https://github.com/panva/node-oidc-provider/compare/v0.8.1...v0.9.0
-  - added: (no)cache headers according to specs
-  - fix: consent_required error now returned when consent prompt is not resolved
-  - fix: now validates payload of none-signed id_token_hints
-  - fix: signed userinfo token expiration
-  - fix: unsigned (when id_token_signed_response_alg is not defined, not when none) are now properly
-  unsigned, jwe payload is the userinfo response, not a jwt
-- https://github.com/panva/node-oidc-provider/compare/v0.7.2...v0.8.1
-  - fixed a bug that allowed userinfo and idtoken encrypting clients to pass validation
-  - account is configured entirely different now - check examples!
-- https://github.com/panva/node-oidc-provider/compare/v0.7.1...v0.7.2
-  - fixed a bug that prevented non default client auth strategies to be recognized for introspection
-  and revocation
-- https://github.com/panva/node-oidc-provider/compare/v0.7.0...v0.7.1
-  - fixed a bug that prevented refresh_token grant from issuing an id_token
-- https://github.com/panva/node-oidc-provider/compare/v0.6.0...v0.7.0
-  - all things `authentication` renamed to `authorization`
-- https://github.com/panva/node-oidc-provider/compare/v0.5.0...v0.6.0
-- https://github.com/panva/node-oidc-provider/compare/v0.4.0...v0.5.0
-- https://github.com/panva/node-oidc-provider/compare/v0.3.1...v0.4.0
-- https://github.com/panva/node-oidc-provider/compare/v0.3.0...v0.3.1
-- https://github.com/panva/node-oidc-provider/compare/v0.2.0...v0.3.0
-
-### Token Integrity
-pre-0.11 all oauth tokens used JWT for serialization and your mandatory RS256 able key for
-integrity validation and the string value was > 300 characters long containing the body and signature
-part of the JWT with all sensitive information pushed to the header part which only remained in your
-storage/adapter.  
-Whenever a token would be presented it would be decoded for jti, looked up, and it's signature
-validated. This is problematic for providers who want to rotate their signing keys without
-invalidating issued tokens. You couldn't choose which key is used for integrity check, you
-had no control over the alg used, causing tokens to be issued slowly in high concurrency scenarios.  
-0.11 by default comes with token integrity disabled, oauth tokens will not be cryptographically
-signed and instead just be random values (which is fine for most).  
-To enable the extra layer of protection (essentially against someone controlling your tokens via the
-storage layer) you just need to pass a jose.JWK.KeyStore as `tokenIntegrity` configuration option.
-The first token you push on to this key store will be used to cryptographically sign the oauth tokens
-prohibiting any tampering with the payload and header content.
-
-[debug-link]: https://github.com/visionmedia/debug
+# oidc-provider CHANGELOG
+
+Yay for [SemVer](http://semver.org/).
+
+**Table of Contents**
+
+<!-- TOC START min:2 max:2 link:true update:true -->
+  - [Version 2.x](#version-2x)
+  - [Version 1.13.0](#version-1130)
+  - [Version 1.12.0](#version-1120)
+  - [Version 1.11.0](#version-1110)
+  - [Version 1.10.0](#version-1100)
+  - [Version 1.9.0](#version-190)
+  - [Version 1.8.0](#version-180)
+  - [Version 1.7.0](#version-170)
+  - [Version 1.6.0](#version-160)
+  - [Version 1.5.0](#version-150)
+  - [Version 1.4.0](#version-140)
+  - [Version 1.3.0](#version-130)
+  - [Version 1.2.0](#version-120)
+  - [Version 1.1.0](#version-110)
+  - [Version 1.0.0](#version-100)
+  - [Migrating from 0.11.x to 1.0.0](#migrating-from-011x-to-100)
+  - [pre 1.x changelog](#pre-1x-changelog)
+
+<!-- TOC END -->
+
+## Version 2.x
+- [DIFF](https://github.com/panva/node-oidc-provider/compare/master...next)
+
+## Version 1.13.0
+- [DIFF](https://github.com/panva/node-oidc-provider/compare/v1.12.1...v1.13.0)
+- added `end_session.success` event
+- added a warning for detected untrusted `x-forwarded-*` headers
+
+## Version 1.12.0
+### Version 1.12.1
+- [DIFF](https://github.com/panva/node-oidc-provider/compare/v1.12.0...v1.12.1)
+- fixed request parameter containing claims parameter being an object (#78)
+
+### Version 1.12.0
+- [DIFF](https://github.com/panva/node-oidc-provider/compare/v1.11.0...v1.12.0)
+- Added a detection of session management cookies being blocked as a result of a user-agent optout
+  and added appropriate handling to mitigate resulting incorrect `changed` states
+
+## Version 1.11.0
+- [DIFF](https://github.com/panva/node-oidc-provider/compare/v1.10.2...v1.11.0)
+- Updated implementation of Back-Channel Logout from draft03 to draft04
+  - Logout Token's event claim is now an object with `http://schemas.openid.net/event/backchannel-logout`
+    as a member name.
+- Session Management and Native Apps BCP draft references updated, no change in implementations
+
+## Version 1.10.0
+### Version 1.10.2
+- [DIFF](https://github.com/panva/node-oidc-provider/compare/v1.10.1...v1.10.2)
+- fixed state parameter pass-through for Session Management end_session endpoint
+
+### Version 1.10.1
+- [DIFF](https://github.com/panva/node-oidc-provider/compare/v1.10.0...v1.10.1)
+- fixed expected aud value in private_key_jwt and client_secret_jwt client authentication
+  for introspection_endpoint and revocation_endpoint
+
+### Version 1.10.0
+- [DIFF](https://github.com/panva/node-oidc-provider/compare/v1.9.1...v1.10.0)
+- added the option to change used cookie names
+- fixed cleanup of OP cookies after interaction and logout
+- fixed logout form action in mounted OP scenarios
+
+## Version 1.9.0
+### Version 1.9.1
+- [DIFF](https://github.com/panva/node-oidc-provider/compare/v1.9.0...v1.9.1)
+- fixed discovery `token_introspection_endpoint (kept until 2.0) -> introspection_endpoint (added)`
+- fixed discovery `token_revocation_endpoint (kept until 2.0) -> revocation_endpoint (added)`
+- fixed default response mode for `token` response_type to be also `fragment`
+- added missing discovery `code_challenge_methods_supported`
+
+### Version 1.9.0
+- [DIFF](https://github.com/panva/node-oidc-provider/compare/v1.8.6...v1.9.0)
+- ensure x-frame-options and content-security-policy headers from tools like helmet do not interfere
+  with `check_session_iframe`, see options to disable the behavior if you know what you're actually
+  doing with those headers
+- fixed client validation not checking `token_endpoint_auth_signing_alg` values
+
+## Version 1.8.0
+### Version 1.8.6
+- [DIFF](https://github.com/panva/node-oidc-provider/compare/v1.8.3...v1.8.6)
+- fixed unchanged interactionUrl with devInteractions disabled
+
+### Version 1.8.3
+- [DIFF](https://github.com/panva/node-oidc-provider/compare/v1.8.2...v1.8.3)
+- fixed Client#find to always load a freshly stored client in dynamic registration reads and updates
+
+### Version 1.8.2
+- [DIFF](https://github.com/panva/node-oidc-provider/compare/v1.8.0...v1.8.2)
+- fixed unchanged interactionUrl in mounted OP scenarios
+
+### Version 1.8.0
+- [DIFF](https://github.com/panva/node-oidc-provider/compare/v1.7.0...v1.8.0)
+- fixed scenarios where oidc-provider is mounted in an express application
+- documented recommended mounting approach for both koa and express
+- added registration feature option to overwrite the generated client_id format
+- added `refreshTokenRotation` configuration option, default 'none', optional 'rotateAndConsume'
+- added `provider.Client.cacheClear()` method to allow wiping the internal client cache programmatically
+
+## Version 1.7.0
+- [DIFF](https://github.com/panva/node-oidc-provider/compare/v1.6.0...v1.7.0)
+- Added new interaction helpers `provider#interactionDetails` and `provider#interactionFinished`
+- Deprecated `provider#resume` in favor of the new helper
+- Added Fine-tuning supported algorithms
+- Moved final interaction check to configuration to allow for it's customization
+- Fixed removing of acr from claims_supported when passed an empty array in configuration
+
+## Version 1.6.0
+- [DIFF](https://github.com/panva/node-oidc-provider/compare/v1.5.2...v1.6.0)
+- Deprecated `require('oidc-provider').Provider` export in favor of just `require('oidc-provider')`
+- Added presence and format validations for the Provider constructor Issuer Identifier parameter
+
+## Version 1.5.0
+### Version 1.5.2
+- [DIFF](https://github.com/panva/node-oidc-provider/compare/v1.5.1...v1.5.2)
+- fixed www-authenticate header value for html rendered userinfo unauthorized
+
+### Version 1.5.1
+- [DIFF](https://github.com/panva/node-oidc-provider/compare/v1.5.0...v1.5.1)
+- fixed a 500 Server Error case on end_session when no `_state` cookies were matched
+
+### Version 1.5.0
+- [DIFF](https://github.com/panva/node-oidc-provider/compare/v1.4.2...v1.5.0)
+- added debugging utility via [debug][debug-link]
+
+## Version 1.4.0
+### Version 1.4.2
+- [DIFF](https://github.com/panva/node-oidc-provider/compare/v1.4.1...v1.4.2)
+- fixed an issue for provider instances with upstream already parsing the request body
+
+### Version 1.4.1
+- [DIFF](https://github.com/panva/node-oidc-provider/compare/v1.4.0...v1.4.1)
+- fixed custom uri scheme native clients hostname validations
+
+### Version 1.4.0
+- [DIFF](https://github.com/panva/node-oidc-provider/compare/v1.3.0...v1.4.0)
+- added optional support for [OAuth 2.0 for Native Apps BCP - draft 06][https://tools.ietf.org/html/draft-ietf-oauth-native-apps-06]
+  - enable with configuration `features.oauthNativeApps = true`;
+- offline_access scope is now ignored when consent prompt is missing instead of being rejected as invalid_request
+- unrecognized authentication requests scopes are now ignored instead of being rejected as invalid_request
+- renamed the refreshToken feature flag to a more appropriate alwaysIssueRefresh
+
+## Version 1.3.0
+- [DIFF](https://github.com/panva/node-oidc-provider/compare/v1.2.0...v1.3.0)
+- added optional Registration Access Token rotation strategy for Dynamic Client Registration Management Protocol
+- added request ctx bind to findById
+
+## Version 1.2.0
+- [DIFF](https://github.com/panva/node-oidc-provider/compare/v1.1.0...v1.2.0)
+- account's `#claims()` can now return a promise
+- when acrValues passed in are empty the claim is not published as supported, the neither is
+  acr_values_supported as it would be an empty array anyway
+
+## Version 1.1.0
+- [DIFF](https://github.com/panva/node-oidc-provider/compare/v1.0.3...v1.1.0)
+- resolved #37 - authorization endpoint can now be configured with additional whitelisted parameters
+- amr claim handling (similar to acr)
+- defining custom claims with a new array syntax (in addition, prev. syntax still works)
+- scope names from claims are automatically added to the published scopes_supported list
+
+## Version 1.0.0
+### Version 1.0.3
+- [DIFF](https://github.com/panva/node-oidc-provider/compare/v1.0.2...v1.0.3)
+- fixes #36 - devInteractions feature rendering when mounted
+- ensure server_error is emitted for actions without a specific eventName
+
+### Version 1.0.2
+- [DIFF](https://github.com/panva/node-oidc-provider/compare/v1.0.1...v1.0.2)
+- Fixed acr claim behavior - only the authentication request ACR was negotiated for should have
+  higher than the fallback value
+- Fixed server_error when acr was requested via claims parameter with null value
+
+### Version 1.0.1
+- [DIFF](https://github.com/panva/node-oidc-provider/compare/v1.0.0...v1.0.1)
+- Updated uuid dependency
+
+### Version 1.0.0
+- [DIFF](https://github.com/panva/node-oidc-provider/compare/v0.11.4...v1.0.0)
+- Please see [1.x migration](#migrating-from-011x-to-100) to update your 0.11.x deployment into 1.x.
+
+Notable changes:
+- feature flag devInteractions, enabled by default, complementing the default configuration
+  enables to experiment with just the required library, no need to clone the example anymore
+  to get working interactions
+  - a console notice is in place to let developers know the feature is enabled
+- `provider#initialize` to pass integrity and cert keystores as well as pre-set client
+  configurations
+  - removed the option to add clients programmatically during runtime (outside of dynamic
+    registration)
+- `offline_access` scope ignored for Implicit Flow (def. Core 1.0 - section Offline Access)
+- default `uniqueness` works as intended for single-process deployments
+- provider.OAuthToken deprecated in favor of provider.BaseToken
+
+Bugfixes:
+- client validation: https URI scheme only uris now validated for https scheme (initiate_login_uri,
+  sector_identifier_uri, request_uris)
+- client validation: https URI scheme is now forbidden for native clients
+- client validation: http URI scheme is now forbidden for implicit web clients
+
+## Migrating from 0.11.x to 1.0.0
+
+1. set configuration option feature.`devInteractions` to `false`
+2. resolve provider`#initialize()` before accessing provider`.app` or provider`.callback`
+3. move configuration.`keystore`, `integrity` and `clients` to provider`#initialize()`
+4. change all your provider#`addClient` calls to one provider`#initialize({ clients: [ {}, {}, ... ] })`
+
+## pre 1.x changelog
+
+    4. Major version zero (0.y.z) is for initial development. Anything may change at any time.
+       The public API should not be considered stable.
+
+    5. Version 1.0.0 defines the public API.
+
+- https://github.com/panva/node-oidc-provider/compare/v0.10.2...v0.11.0
+  - BREAKING: ALL previously issued tokens are incompatible with the new version, the length of the
+  tokens is now shorter and does not contain any information about the token context or type, this
+  is to make space for Token Integrity feature that brings much faster, cheaper token generation.
+  [Read More](#token-integrity)
+  - fix: revocation is only possible for client's OWN tokens
+  - change: end_session now with user confirmation and optionally without id_token_hint (as per spec)
+  - change: session management individual states now in individual cookies rather than one
+  - change: configuration.timeouts is removed
+  - change: Back-Channel Logout draft implementation bumped from 02 to 03
+  - change: dynamic registration related events now include the relevant CRUD verb
+  - change: when remember is missing from the resume cookie a transient cookie is issued instead of
+  no cookie at all
+  - change: errors now use the renderError helper when viewed in a browser environment
+  - change: interactionUrl has now ctx bound as this, and as parameter gets the interaction details
+  - change: uniqueness has now ctx bound as this
+  - change: renderError has now ctx bound as this
+  - change: default cookies not signed (faster up and running development)
+  - added: Setting defaultHttpOptions on provider instance for external http requests
+  - added: Initial Access Token for Dynamic Registration (either fixed string or backed by adapter)
+  - added: Update and Delete from RFC7592 - OAuth 2.0 Dynamic Client Registration Management
+  Protocol
+  - added: Back-Channel Logout session now supported
+    - sid claim is available in id tokens when backchannelLogout is enabled
+    - unique sid is now stored for each encountered client in a session
+  - change: session model
+    - new property `authorizations` of type Object now stored with the session, currently can only
+    contain sid key, in the future will contain more
+  - change: interaction is now requested first time a client is encountered (strategies for this
+  coming later)
+  - DEPRECATION: provider.get('ModelName') now deprecated, instead use provider.ModelName, ie.
+  provider.AccessToken
+  - DEPRECATION: provider.addKey now deprecated, prepare your keystores before new call and pass it
+  via configuration.keystore
+- https://github.com/panva/node-oidc-provider/compare/v0.10.0...0.10.2
+  - fix: push nonce from code to refresh token and then id_token upon refresh
+  - fix: RFC6749 4.1.2.1 - missing, unrecognized, invalid client_id and redirect_uri handling (consistent no redirect)
+- https://github.com/panva/node-oidc-provider/compare/v0.9.0...v0.10.0
+  - added: custom discovery property config
+  - added: returning distributed and aggregated claims
+  - added: Back-Channel Logout draft implementation
+  - added: registration.success event
+  - added: allow clients for introspections/revocations only (Resource Servers) with no
+  authorization flow access
+  - added: draft / experimental features now warn upon provider init
+  - fix: introspection follows normal/pairwise subject claim of the token's client
+  - fix: added client_id_issued_at client property upon registration
+- https://github.com/panva/node-oidc-provider/compare/v0.8.1...v0.9.0
+  - added: (no)cache headers according to specs
+  - fix: consent_required error now returned when consent prompt is not resolved
+  - fix: now validates payload of none-signed id_token_hints
+  - fix: signed userinfo token expiration
+  - fix: unsigned (when id_token_signed_response_alg is not defined, not when none) are now properly
+  unsigned, jwe payload is the userinfo response, not a jwt
+- https://github.com/panva/node-oidc-provider/compare/v0.7.2...v0.8.1
+  - fixed a bug that allowed userinfo and idtoken encrypting clients to pass validation
+  - account is configured entirely different now - check examples!
+- https://github.com/panva/node-oidc-provider/compare/v0.7.1...v0.7.2
+  - fixed a bug that prevented non default client auth strategies to be recognized for introspection
+  and revocation
+- https://github.com/panva/node-oidc-provider/compare/v0.7.0...v0.7.1
+  - fixed a bug that prevented refresh_token grant from issuing an id_token
+- https://github.com/panva/node-oidc-provider/compare/v0.6.0...v0.7.0
+  - all things `authentication` renamed to `authorization`
+- https://github.com/panva/node-oidc-provider/compare/v0.5.0...v0.6.0
+- https://github.com/panva/node-oidc-provider/compare/v0.4.0...v0.5.0
+- https://github.com/panva/node-oidc-provider/compare/v0.3.1...v0.4.0
+- https://github.com/panva/node-oidc-provider/compare/v0.3.0...v0.3.1
+- https://github.com/panva/node-oidc-provider/compare/v0.2.0...v0.3.0
+
+### Token Integrity
+pre-0.11 all oauth tokens used JWT for serialization and your mandatory RS256 able key for
+integrity validation and the string value was > 300 characters long containing the body and signature
+part of the JWT with all sensitive information pushed to the header part which only remained in your
+storage/adapter.  
+Whenever a token would be presented it would be decoded for jti, looked up, and it's signature
+validated. This is problematic for providers who want to rotate their signing keys without
+invalidating issued tokens. You couldn't choose which key is used for integrity check, you
+had no control over the alg used, causing tokens to be issued slowly in high concurrency scenarios.  
+0.11 by default comes with token integrity disabled, oauth tokens will not be cryptographically
+signed and instead just be random values (which is fine for most).  
+To enable the extra layer of protection (essentially against someone controlling your tokens via the
+storage layer) you just need to pass a jose.JWK.KeyStore as `tokenIntegrity` configuration option.
+The first token you push on to this key store will be used to cryptographically sign the oauth tokens
+prohibiting any tampering with the payload and header content.
+
+[debug-link]: https://github.com/visionmedia/debug