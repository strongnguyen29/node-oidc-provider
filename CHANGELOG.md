--- conflicted
+++ resolved
@@ -1,261 +1,256 @@
-# oidc-provider CHANGELOG
-
-Yay for [SemVer](http://semver.org/).
-
-**Table of Contents**
-
-<!-- TOC START min:2 max:2 link:true update:true -->
-  - [Version 2.0.0](#version-200)
-  - [Versions 1.x](#versions-1x)
-
-<!-- TOC END -->
-
-<<<<<<< HEAD
-## Version 2.0.0
-- [DIFF](https://github.com/panva/node-oidc-provider/compare/v1.15.3...next)
-
-*Breaking Changes*
-- oidc-provider now requires node v7.6.0 or higher for ES2015 and async function support
-- internal koa (and related) dependencies updated to their respective 'next' versions
-- adapter is now a property passed into `#initialize()`, adapter properties in configuration will
-  result in a rejected initialize
-- helper functions which returned or accepted generators will no longer work, use async functions instead
-- default acrValues configuration option is now empty, if you used the old values `['0', '1', '2']`,
-  you must configure the value explicitly
-- helper functions no longer have koa ctx bound to `this`, instead their signature is changed
-- interactionUrl helper signature changed to (ctx, interaction) **and is now awaited**
-- renderError helper signature changed to (ctx, error) **and is now awaited**
-- uniqueness helper signature changed to (ctx, jti, expiresAt)
-- interactionCheck helper signature changed to (ctx)
-- findById helper signature changed to (ctx, accountId)
-- `postLogoutRedirectUri` configuration option is now a helper function and is awaited to (was a string property)
-
-*New features*
-- `static` function named `connect` can now be present on an Adapter prototype, this will be awaited
-  during initialization, use to establish the necessary adapter connections
-- enabling oauthNativeApps (still draft) now also enables pkce.skipClientAuth unless it was,
-  explicitly disabled
-
-*Fixes*
-- fixed logout buttons in browsers not supporting "form" attribute
-- fixed logout submit when there was is no session
-
-## Versions 1.x
-### Version 1.15.0
-#### Version 1.15.3
-=======
-## Version 1.15.0
-### Version 1.15.4
-- [DIFF](https://github.com/panva/node-oidc-provider/compare/v1.15.3...v1.15.4)
-- fixed the provider removing middlewares from an upstream app (mounted case scenario)
-
-### Version 1.15.3
->>>>>>> 345ca659
-- [DIFF](https://github.com/panva/node-oidc-provider/compare/v1.15.2...v1.15.3)
-- redone client validations concerning response_types, grant_types and redirect_uris to allow niche
-  client setups (i.e. custom or client_credential grant only)
-
-#### Version 1.15.2
-- [DIFF](https://github.com/panva/node-oidc-provider/compare/v1.15.1...v1.15.2)
-- bumped minimum node-jose version to cover http://blog.intothesymmetry.com/2017/03/critical-vulnerability-in-json-web.html
-
-#### Version 1.15.1
-- [DIFF](https://github.com/panva/node-oidc-provider/compare/v1.15.0...v1.15.1)
-- fixed full logout sessions still being upserted after their removal
-- fixed partial logout sessions still having the logout details
-
-#### Version 1.15.0
-- [DIFF](https://github.com/panva/node-oidc-provider/compare/v1.14.0...v1.15.0)
-- fix: 'none' token_endpoint_auth_method clients can still use code flow with PKCE.
-- Native Apps BCP draft updated from draft07 to draft09
-  - custom uri schemes not containing a period character (".") will be rejected
-
-  > For Custom URI scheme based redirects, authorization servers SHOULD
-  > enforce the requirement in Section 7.1 that clients use reverse
-  > domain name based schemes.  At a minimum, any scheme that doesn't
-  > contain a period character ("."), SHOULD be rejected.
-
-### Version 1.14.0
-- [DIFF](https://github.com/panva/node-oidc-provider/compare/v1.13.0...v1.14.0)
-- backwards compatible default-on pkce feature flag added so now pkce support can be disabled
-- forcedForNative flag for pkce added to force native clients using hybrid or code flow to use pkce
-- skipClientAuth flag for pkce added to allow skipping basic or post client auth for `authorization_code`
-  and `refresh_token` grants (to be in line with default AppAuth sdk behavior)
-- loosened code flow only web clients redirect_uris restriction
-- removed cookies dependency
-- locked dependencies below semver >= 1.0.0 with ~ instead of ^
-
-### Version 1.13.0
-- [DIFF](https://github.com/panva/node-oidc-provider/compare/v1.12.1...v1.13.0)
-- added `end_session.success` event
-- added a warning for detected untrusted `x-forwarded-*` headers
-
-### Version 1.12.0
-#### Version 1.12.1
-- [DIFF](https://github.com/panva/node-oidc-provider/compare/v1.12.0...v1.12.1)
-- fixed request parameter containing claims parameter being an object (#78)
-
-#### Version 1.12.0
-- [DIFF](https://github.com/panva/node-oidc-provider/compare/v1.11.0...v1.12.0)
-- Added a detection of session management cookies being blocked as a result of a user-agent optout
-  and added appropriate handling to mitigate resulting incorrect `changed` states
-
-### Version 1.11.0
-- [DIFF](https://github.com/panva/node-oidc-provider/compare/v1.10.2...v1.11.0)
-- Updated implementation of Back-Channel Logout from draft03 to draft04
-  - Logout Token's event claim is now an object with `http://schemas.openid.net/event/backchannel-logout`
-    as a member name.
-- Session Management and Native Apps BCP draft references updated, no change in implementations
-
-### Version 1.10.0
-#### Version 1.10.2
-- [DIFF](https://github.com/panva/node-oidc-provider/compare/v1.10.1...v1.10.2)
-- fixed state parameter pass-through for Session Management end_session endpoint
-
-#### Version 1.10.1
-- [DIFF](https://github.com/panva/node-oidc-provider/compare/v1.10.0...v1.10.1)
-- fixed expected aud value in private_key_jwt and client_secret_jwt client authentication
-  for introspection_endpoint and revocation_endpoint
-
-#### Version 1.10.0
-- [DIFF](https://github.com/panva/node-oidc-provider/compare/v1.9.1...v1.10.0)
-- added the option to change used cookie names
-- fixed cleanup of OP cookies after interaction and logout
-- fixed logout form action in mounted OP scenarios
-
-### Version 1.9.0
-#### Version 1.9.1
-- [DIFF](https://github.com/panva/node-oidc-provider/compare/v1.9.0...v1.9.1)
-- fixed discovery `token_introspection_endpoint (kept until 2.0) -> introspection_endpoint (added)`
-- fixed discovery `token_revocation_endpoint (kept until 2.0) -> revocation_endpoint (added)`
-- fixed default response mode for `token` response_type to be also `fragment`
-- added missing discovery `code_challenge_methods_supported`
-
-#### Version 1.9.0
-- [DIFF](https://github.com/panva/node-oidc-provider/compare/v1.8.6...v1.9.0)
-- ensure x-frame-options and content-security-policy headers from tools like helmet do not interfere
-  with `check_session_iframe`, see options to disable the behavior if you know what you're actually
-  doing with those headers
-- fixed client validation not checking `token_endpoint_auth_signing_alg` values
-
-### Version 1.8.0
-#### Version 1.8.6
-- [DIFF](https://github.com/panva/node-oidc-provider/compare/v1.8.3...v1.8.6)
-- fixed unchanged interactionUrl with devInteractions disabled
-
-#### Version 1.8.3
-- [DIFF](https://github.com/panva/node-oidc-provider/compare/v1.8.2...v1.8.3)
-- fixed Client#find to always load a freshly stored client in dynamic registration reads and updates
-
-#### Version 1.8.2
-- [DIFF](https://github.com/panva/node-oidc-provider/compare/v1.8.0...v1.8.2)
-- fixed unchanged interactionUrl in mounted OP scenarios
-
-#### Version 1.8.0
-- [DIFF](https://github.com/panva/node-oidc-provider/compare/v1.7.0...v1.8.0)
-- fixed scenarios where oidc-provider is mounted in an express application
-- documented recommended mounting approach for both koa and express
-- added registration feature option to overwrite the generated client_id format
-- added `refreshTokenRotation` configuration option, default 'none', optional 'rotateAndConsume'
-- added `provider.Client.cacheClear()` method to allow wiping the internal client cache programmatically
-
-### Version 1.7.0
-- [DIFF](https://github.com/panva/node-oidc-provider/compare/v1.6.0...v1.7.0)
-- Added new interaction helpers `provider#interactionDetails` and `provider#interactionFinished`
-- Deprecated `provider#resume` in favor of the new helper
-- Added Fine-tuning supported algorithms
-- Moved final interaction check to configuration to allow for it's customization
-- Fixed removing of acr from claims_supported when passed an empty array in configuration
-
-### Version 1.6.0
-- [DIFF](https://github.com/panva/node-oidc-provider/compare/v1.5.2...v1.6.0)
-- Deprecated `require('oidc-provider').Provider` export in favor of just `require('oidc-provider')`
-- Added presence and format validations for the Provider constructor Issuer Identifier parameter
-
-### Version 1.5.0
-#### Version 1.5.2
-- [DIFF](https://github.com/panva/node-oidc-provider/compare/v1.5.1...v1.5.2)
-- fixed www-authenticate header value for html rendered userinfo unauthorized
-
-#### Version 1.5.1
-- [DIFF](https://github.com/panva/node-oidc-provider/compare/v1.5.0...v1.5.1)
-- fixed a 500 Server Error case on end_session when no `_state` cookies were matched
-
-#### Version 1.5.0
-- [DIFF](https://github.com/panva/node-oidc-provider/compare/v1.4.2...v1.5.0)
-- added debugging utility via [debug][debug-link]
-
-### Version 1.4.0
-#### Version 1.4.2
-- [DIFF](https://github.com/panva/node-oidc-provider/compare/v1.4.1...v1.4.2)
-- fixed an issue for provider instances with upstream already parsing the request body
-
-#### Version 1.4.1
-- [DIFF](https://github.com/panva/node-oidc-provider/compare/v1.4.0...v1.4.1)
-- fixed custom uri scheme native clients hostname validations
-
-#### Version 1.4.0
-- [DIFF](https://github.com/panva/node-oidc-provider/compare/v1.3.0...v1.4.0)
-- added optional support for [OAuth 2.0 for Native Apps BCP - draft 06][https://tools.ietf.org/html/draft-ietf-oauth-native-apps-06]
-  - enable with configuration `features.oauthNativeApps = true`;
-- offline_access scope is now ignored when consent prompt is missing instead of being rejected as invalid_request
-- unrecognized authentication requests scopes are now ignored instead of being rejected as invalid_request
-- renamed the refreshToken feature flag to a more appropriate alwaysIssueRefresh
-
-### Version 1.3.0
-- [DIFF](https://github.com/panva/node-oidc-provider/compare/v1.2.0...v1.3.0)
-- added optional Registration Access Token rotation strategy for Dynamic Client Registration Management Protocol
-- added request ctx bind to findById
-
-### Version 1.2.0
-- [DIFF](https://github.com/panva/node-oidc-provider/compare/v1.1.0...v1.2.0)
-- account's `#claims()` can now return a promise
-- when acrValues passed in are empty the claim is not published as supported, the neither is
-  acr_values_supported as it would be an empty array anyway
-
-### Version 1.1.0
-- [DIFF](https://github.com/panva/node-oidc-provider/compare/v1.0.3...v1.1.0)
-- resolved #37 - authorization endpoint can now be configured with additional whitelisted parameters
-- amr claim handling (similar to acr)
-- defining custom claims with a new array syntax (in addition, prev. syntax still works)
-- scope names from claims are automatically added to the published scopes_supported list
-
-### Version 1.0.0
-#### Version 1.0.3
-- [DIFF](https://github.com/panva/node-oidc-provider/compare/v1.0.2...v1.0.3)
-- fixes #36 - devInteractions feature rendering when mounted
-- ensure server_error is emitted for actions without a specific eventName
-
-#### Version 1.0.2
-- [DIFF](https://github.com/panva/node-oidc-provider/compare/v1.0.1...v1.0.2)
-- Fixed acr claim behavior - only the authentication request ACR was negotiated for should have
-  higher than the fallback value
-- Fixed server_error when acr was requested via claims parameter with null value
-
-#### Version 1.0.1
-- [DIFF](https://github.com/panva/node-oidc-provider/compare/v1.0.0...v1.0.1)
-- Updated uuid dependency
-
-#### Version 1.0.0
-- [DIFF](https://github.com/panva/node-oidc-provider/compare/v0.11.4...v1.0.0)
-
-Notable changes:
-- feature flag devInteractions, enabled by default, complementing the default configuration
-  enables to experiment with just the required library, no need to clone the example anymore
-  to get working interactions
-  - a console notice is in place to let developers know the feature is enabled
-- `provider#initialize` to pass integrity and cert keystores as well as pre-set client
-  configurations
-  - removed the option to add clients programmatically during runtime (outside of dynamic
-    registration)
-- `offline_access` scope ignored for Implicit Flow (def. Core 1.0 - section Offline Access)
-- default `uniqueness` works as intended for single-process deployments
-- provider.OAuthToken deprecated in favor of provider.BaseToken
-
-Bugfixes:
-- client validation: https URI scheme only uris now validated for https scheme (initiate_login_uri,
-  sector_identifier_uri, request_uris)
-- client validation: https URI scheme is now forbidden for native clients
-- client validation: http URI scheme is now forbidden for implicit web clients
-
-[debug-link]: https://github.com/visionmedia/debug
+# oidc-provider CHANGELOG
+
+Yay for [SemVer](http://semver.org/).
+
+**Table of Contents**
+
+<!-- TOC START min:2 max:2 link:true update:true -->
+  - [Version 2.0.0](#version-200)
+  - [Versions 1.x](#versions-1x)
+
+<!-- TOC END -->
+
+## Version 2.0.0
+- [DIFF](https://github.com/panva/node-oidc-provider/compare/v1.15.3...next)
+
+*Breaking Changes*
+- oidc-provider now requires node v7.6.0 or higher for ES2015 and async function support
+- internal koa (and related) dependencies updated to their respective 'next' versions
+- adapter is now a property passed into `#initialize()`, adapter properties in configuration will
+  result in a rejected initialize
+- helper functions which returned or accepted generators will no longer work, use async functions instead
+- default acrValues configuration option is now empty, if you used the old values `['0', '1', '2']`,
+  you must configure the value explicitly
+- helper functions no longer have koa ctx bound to `this`, instead their signature is changed
+- interactionUrl helper signature changed to (ctx, interaction) **and is now awaited**
+- renderError helper signature changed to (ctx, error) **and is now awaited**
+- uniqueness helper signature changed to (ctx, jti, expiresAt)
+- interactionCheck helper signature changed to (ctx)
+- findById helper signature changed to (ctx, accountId)
+- `postLogoutRedirectUri` configuration option is now a helper function and is awaited to (was a string property)
+
+*New features*
+- `static` function named `connect` can now be present on an Adapter prototype, this will be awaited
+  during initialization, use to establish the necessary adapter connections
+- enabling oauthNativeApps (still draft) now also enables pkce.skipClientAuth unless it was,
+  explicitly disabled
+
+*Fixes*
+- fixed logout buttons in browsers not supporting "form" attribute
+- fixed logout submit when there was is no session
+
+## Versions 1.x
+### Version 1.15.0
+#### Version 1.15.4
+- [DIFF](https://github.com/panva/node-oidc-provider/compare/v1.15.3...v1.15.4)
+- fixed the provider removing middlewares from an upstream app (mounted case scenario)
+
+#### Version 1.15.3
+- [DIFF](https://github.com/panva/node-oidc-provider/compare/v1.15.2...v1.15.3)
+- redone client validations concerning response_types, grant_types and redirect_uris to allow niche
+  client setups (i.e. custom or client_credential grant only)
+
+#### Version 1.15.2
+- [DIFF](https://github.com/panva/node-oidc-provider/compare/v1.15.1...v1.15.2)
+- bumped minimum node-jose version to cover http://blog.intothesymmetry.com/2017/03/critical-vulnerability-in-json-web.html
+
+#### Version 1.15.1
+- [DIFF](https://github.com/panva/node-oidc-provider/compare/v1.15.0...v1.15.1)
+- fixed full logout sessions still being upserted after their removal
+- fixed partial logout sessions still having the logout details
+
+#### Version 1.15.0
+- [DIFF](https://github.com/panva/node-oidc-provider/compare/v1.14.0...v1.15.0)
+- fix: 'none' token_endpoint_auth_method clients can still use code flow with PKCE.
+- Native Apps BCP draft updated from draft07 to draft09
+  - custom uri schemes not containing a period character (".") will be rejected
+
+  > For Custom URI scheme based redirects, authorization servers SHOULD
+  > enforce the requirement in Section 7.1 that clients use reverse
+  > domain name based schemes.  At a minimum, any scheme that doesn't
+  > contain a period character ("."), SHOULD be rejected.
+
+### Version 1.14.0
+- [DIFF](https://github.com/panva/node-oidc-provider/compare/v1.13.0...v1.14.0)
+- backwards compatible default-on pkce feature flag added so now pkce support can be disabled
+- forcedForNative flag for pkce added to force native clients using hybrid or code flow to use pkce
+- skipClientAuth flag for pkce added to allow skipping basic or post client auth for `authorization_code`
+  and `refresh_token` grants (to be in line with default AppAuth sdk behavior)
+- loosened code flow only web clients redirect_uris restriction
+- removed cookies dependency
+- locked dependencies below semver >= 1.0.0 with ~ instead of ^
+
+### Version 1.13.0
+- [DIFF](https://github.com/panva/node-oidc-provider/compare/v1.12.1...v1.13.0)
+- added `end_session.success` event
+- added a warning for detected untrusted `x-forwarded-*` headers
+
+### Version 1.12.0
+#### Version 1.12.1
+- [DIFF](https://github.com/panva/node-oidc-provider/compare/v1.12.0...v1.12.1)
+- fixed request parameter containing claims parameter being an object (#78)
+
+#### Version 1.12.0
+- [DIFF](https://github.com/panva/node-oidc-provider/compare/v1.11.0...v1.12.0)
+- Added a detection of session management cookies being blocked as a result of a user-agent optout
+  and added appropriate handling to mitigate resulting incorrect `changed` states
+
+### Version 1.11.0
+- [DIFF](https://github.com/panva/node-oidc-provider/compare/v1.10.2...v1.11.0)
+- Updated implementation of Back-Channel Logout from draft03 to draft04
+  - Logout Token's event claim is now an object with `http://schemas.openid.net/event/backchannel-logout`
+    as a member name.
+- Session Management and Native Apps BCP draft references updated, no change in implementations
+
+### Version 1.10.0
+#### Version 1.10.2
+- [DIFF](https://github.com/panva/node-oidc-provider/compare/v1.10.1...v1.10.2)
+- fixed state parameter pass-through for Session Management end_session endpoint
+
+#### Version 1.10.1
+- [DIFF](https://github.com/panva/node-oidc-provider/compare/v1.10.0...v1.10.1)
+- fixed expected aud value in private_key_jwt and client_secret_jwt client authentication
+  for introspection_endpoint and revocation_endpoint
+
+#### Version 1.10.0
+- [DIFF](https://github.com/panva/node-oidc-provider/compare/v1.9.1...v1.10.0)
+- added the option to change used cookie names
+- fixed cleanup of OP cookies after interaction and logout
+- fixed logout form action in mounted OP scenarios
+
+### Version 1.9.0
+#### Version 1.9.1
+- [DIFF](https://github.com/panva/node-oidc-provider/compare/v1.9.0...v1.9.1)
+- fixed discovery `token_introspection_endpoint (kept until 2.0) -> introspection_endpoint (added)`
+- fixed discovery `token_revocation_endpoint (kept until 2.0) -> revocation_endpoint (added)`
+- fixed default response mode for `token` response_type to be also `fragment`
+- added missing discovery `code_challenge_methods_supported`
+
+#### Version 1.9.0
+- [DIFF](https://github.com/panva/node-oidc-provider/compare/v1.8.6...v1.9.0)
+- ensure x-frame-options and content-security-policy headers from tools like helmet do not interfere
+  with `check_session_iframe`, see options to disable the behavior if you know what you're actually
+  doing with those headers
+- fixed client validation not checking `token_endpoint_auth_signing_alg` values
+
+### Version 1.8.0
+#### Version 1.8.6
+- [DIFF](https://github.com/panva/node-oidc-provider/compare/v1.8.3...v1.8.6)
+- fixed unchanged interactionUrl with devInteractions disabled
+
+#### Version 1.8.3
+- [DIFF](https://github.com/panva/node-oidc-provider/compare/v1.8.2...v1.8.3)
+- fixed Client#find to always load a freshly stored client in dynamic registration reads and updates
+
+#### Version 1.8.2
+- [DIFF](https://github.com/panva/node-oidc-provider/compare/v1.8.0...v1.8.2)
+- fixed unchanged interactionUrl in mounted OP scenarios
+
+#### Version 1.8.0
+- [DIFF](https://github.com/panva/node-oidc-provider/compare/v1.7.0...v1.8.0)
+- fixed scenarios where oidc-provider is mounted in an express application
+- documented recommended mounting approach for both koa and express
+- added registration feature option to overwrite the generated client_id format
+- added `refreshTokenRotation` configuration option, default 'none', optional 'rotateAndConsume'
+- added `provider.Client.cacheClear()` method to allow wiping the internal client cache programmatically
+
+### Version 1.7.0
+- [DIFF](https://github.com/panva/node-oidc-provider/compare/v1.6.0...v1.7.0)
+- Added new interaction helpers `provider#interactionDetails` and `provider#interactionFinished`
+- Deprecated `provider#resume` in favor of the new helper
+- Added Fine-tuning supported algorithms
+- Moved final interaction check to configuration to allow for it's customization
+- Fixed removing of acr from claims_supported when passed an empty array in configuration
+
+### Version 1.6.0
+- [DIFF](https://github.com/panva/node-oidc-provider/compare/v1.5.2...v1.6.0)
+- Deprecated `require('oidc-provider').Provider` export in favor of just `require('oidc-provider')`
+- Added presence and format validations for the Provider constructor Issuer Identifier parameter
+
+### Version 1.5.0
+#### Version 1.5.2
+- [DIFF](https://github.com/panva/node-oidc-provider/compare/v1.5.1...v1.5.2)
+- fixed www-authenticate header value for html rendered userinfo unauthorized
+
+#### Version 1.5.1
+- [DIFF](https://github.com/panva/node-oidc-provider/compare/v1.5.0...v1.5.1)
+- fixed a 500 Server Error case on end_session when no `_state` cookies were matched
+
+#### Version 1.5.0
+- [DIFF](https://github.com/panva/node-oidc-provider/compare/v1.4.2...v1.5.0)
+- added debugging utility via [debug][debug-link]
+
+### Version 1.4.0
+#### Version 1.4.2
+- [DIFF](https://github.com/panva/node-oidc-provider/compare/v1.4.1...v1.4.2)
+- fixed an issue for provider instances with upstream already parsing the request body
+
+#### Version 1.4.1
+- [DIFF](https://github.com/panva/node-oidc-provider/compare/v1.4.0...v1.4.1)
+- fixed custom uri scheme native clients hostname validations
+
+#### Version 1.4.0
+- [DIFF](https://github.com/panva/node-oidc-provider/compare/v1.3.0...v1.4.0)
+- added optional support for [OAuth 2.0 for Native Apps BCP - draft 06][https://tools.ietf.org/html/draft-ietf-oauth-native-apps-06]
+  - enable with configuration `features.oauthNativeApps = true`;
+- offline_access scope is now ignored when consent prompt is missing instead of being rejected as invalid_request
+- unrecognized authentication requests scopes are now ignored instead of being rejected as invalid_request
+- renamed the refreshToken feature flag to a more appropriate alwaysIssueRefresh
+
+### Version 1.3.0
+- [DIFF](https://github.com/panva/node-oidc-provider/compare/v1.2.0...v1.3.0)
+- added optional Registration Access Token rotation strategy for Dynamic Client Registration Management Protocol
+- added request ctx bind to findById
+
+### Version 1.2.0
+- [DIFF](https://github.com/panva/node-oidc-provider/compare/v1.1.0...v1.2.0)
+- account's `#claims()` can now return a promise
+- when acrValues passed in are empty the claim is not published as supported, the neither is
+  acr_values_supported as it would be an empty array anyway
+
+### Version 1.1.0
+- [DIFF](https://github.com/panva/node-oidc-provider/compare/v1.0.3...v1.1.0)
+- resolved #37 - authorization endpoint can now be configured with additional whitelisted parameters
+- amr claim handling (similar to acr)
+- defining custom claims with a new array syntax (in addition, prev. syntax still works)
+- scope names from claims are automatically added to the published scopes_supported list
+
+### Version 1.0.0
+#### Version 1.0.3
+- [DIFF](https://github.com/panva/node-oidc-provider/compare/v1.0.2...v1.0.3)
+- fixes #36 - devInteractions feature rendering when mounted
+- ensure server_error is emitted for actions without a specific eventName
+
+#### Version 1.0.2
+- [DIFF](https://github.com/panva/node-oidc-provider/compare/v1.0.1...v1.0.2)
+- Fixed acr claim behavior - only the authentication request ACR was negotiated for should have
+  higher than the fallback value
+- Fixed server_error when acr was requested via claims parameter with null value
+
+#### Version 1.0.1
+- [DIFF](https://github.com/panva/node-oidc-provider/compare/v1.0.0...v1.0.1)
+- Updated uuid dependency
+
+#### Version 1.0.0
+- [DIFF](https://github.com/panva/node-oidc-provider/compare/v0.11.4...v1.0.0)
+
+Notable changes:
+- feature flag devInteractions, enabled by default, complementing the default configuration
+  enables to experiment with just the required library, no need to clone the example anymore
+  to get working interactions
+  - a console notice is in place to let developers know the feature is enabled
+- `provider#initialize` to pass integrity and cert keystores as well as pre-set client
+  configurations
+  - removed the option to add clients programmatically during runtime (outside of dynamic
+    registration)
+- `offline_access` scope ignored for Implicit Flow (def. Core 1.0 - section Offline Access)
+- default `uniqueness` works as intended for single-process deployments
+- provider.OAuthToken deprecated in favor of provider.BaseToken
+
+Bugfixes:
+- client validation: https URI scheme only uris now validated for https scheme (initiate_login_uri,
+  sector_identifier_uri, request_uris)
+- client validation: https URI scheme is now forbidden for native clients
+- client validation: http URI scheme is now forbidden for implicit web clients
+
+[debug-link]: https://github.com/visionmedia/debug