--- conflicted
+++ resolved
@@ -1,246 +1,237 @@
-# oidc-provider CHANGELOG
-
-Yay for [SemVer](http://semver.org/).
-
-**Table of Contents**
-
-<!-- TOC START min:2 max:3 link:true update:true -->
-  - [^2.0.0](#200)
-  - [^1.0.0](#100)
-    - [1.15.x](#115x)
-    - [1.14.x](#114x)
-    - [1.13.x](#113x)
-    - [1.12.x](#112x)
-    - [1.11.x](#111x)
-    - [1.10.x](#110x)
-    - [1.9.x](#19x)
-    - [1.8.x](#18x)
-    - [1.7.x](#17x)
-    - [1.6.x](#16x)
-    - [1.5.x](#15x)
-    - [1.4.x](#14x)
-    - [1.3.x](#13x)
-    - [1.2.x](#12x)
-    - [1.1.x](#11x)
-    - [1.0.x](#10x)
-
-<!-- TOC END -->
-
-<<<<<<< HEAD
-## ^2.0.0
-
-*Breaking Changes*
-- **oidc-provider now requires node v8.0.0 or higher for ES2015, async function and utils.promisify support**
-- **internal koa (and related) dependencies updated to their respective 'next' or koa2 middleware
-  compatible versions**
-- adapter is now a property passed into `#initialize()`, adapter properties in configuration will
-  result in a rejected initialize
-- helper functions which returned or accepted generators will no longer work, use async functions instead
-- default acrValues configuration option is now empty, if you used the old values `['0', '1', '2']`,
-  you must configure the value explicitly
-- helper functions no longer have koa ctx bound to `this`, instead their signature is changed
-- interactionUrl helper signature changed to (ctx, interaction) **and is now awaited**
-- renderError helper signature changed to (ctx, error) **and is now awaited**
-- uniqueness helper signature changed to (ctx, jti, expiresAt)
-- interactionCheck helper signature changed to (ctx)
-- default interactionCheck helper requires all native application client authorizations to pass
-  through interactions
-- findById helper signature changed to (ctx, accountId)
-- `postLogoutRedirectUri` configuration option is now a helper function and is awaited to (was a string property)
-- `ctx.prompted` renamed to more descriptive `ctx.promptPending`
-- **default refreshTokenRotation changed from 'none' to 'rotateAndConsume'**
-- pkce.skipClientAuth removed, native clients not willing to submit secrets should be registered
-  with method none
-- **`features.oauthNativeApps` enabled by default**
-- `features.oauthNativeApps` automatically enables `features.pkce` with `{ forcedForNative: true }`
-- **interaction details no longer utilize cookies to store the details and request parameters,
-  short lived sessions are created and maintained via the adapter instead**
-- **Integrity keystore is no longer used, random strings are used to generate a lengthy token,
-  a none signed JWT is used to store the metadata, keeping the datasets the same as 1.x**
-- interaction helper `provider#interactionDetails` now returns a Promise, it reads the short lived
-  session id and loads the details using your adapter
-- interaction helper `provider.interactionFinished` now returns a Promise, it reads the short lived
-  session id and stores the interaction results there
-
-*New features*
-- `static` function named `connect` can now be present on an Adapter prototype, this will be awaited
-  during initialization, use to establish the necessary adapter connections
-- introspection and revocation endpoint authentication now has dedicated settings and properties,
-  unless specific settings for those are provided they default to what's provided for token_endpoint
-  equivalents, this allows for fine-tuning while not disrupting existing behavior
-- new client metadata supported:
-  - introspection_endpoint_auth_method
-  - introspection_endpoint_auth_signing_alg
-  - revocation_endpoint_auth_method
-  - revocation_endpoint_auth_signing_alg
-- new configuration properties:
-  - introspectionEndpointAuthMethods
-  - introspectionEndpointAuthSigningAlgValues
-  - unsupported.introspectionEndpointAuthSigningAlgValues
-  - revocationEndpointAuthMethods
-  - revocationEndpointAuthSigningAlgValues
-  - unsupported.revocationEndpointAuthSigningAlgValues
-- new discovery properties:
-  - introspection_endpoint_auth_methods_supported
-  - introspection_endpoint_auth_signing_alg_values_supported
-  - revocation_endpoint_auth_methods_supported
-  - revocation_endpoint_auth_signing_alg_values_supported
-
-*Fixes*
-- fixed logout buttons in browsers not supporting "form" attribute
-- fixed logout submit when there was is no session
-
-## ^1.0.0
-### 1.15.x
-=======
-## Version 1.15.0
-### Version 1.15.12
-- [DIFF](https://github.com/panva/node-oidc-provider/compare/v1.15.11...v1.15.12)
-- fixed clients schema validation for clients with custom ROPC grant and refresh
-
-### Version 1.15.11
-- [DIFF](https://github.com/panva/node-oidc-provider/compare/v1.15.10...v1.15.11)
->>>>>>> 78ee4b8b
-- fixed JWT signing of utf8 containing input
-- fixed subsequent refresh token refresh with pkce.skipClientAuth = true
-- fixed revocation response body to be empty
-- fixed revocation response when invalid inputs occur, unsupported_token_type may not happen since
-  token type support for revocation does not support defining which tokens are supported and which
-  arent
-- Native Apps BCP draft reference updated, no change in implementation
-- allow introspection and revocation w/o auth for native clients when pkce.skipClientAuth is enabled
-- fixed client post_logout_redirect_uris validation to allow all urls
-- fixed token_endpoint_auth_method=none to how it should be (skip auth instead of forbid use)
-- fixed a 500 from token_endpoint when a valid(whitelisted) but invalid(d'oh) grant_type=implicit
-  is submitted
-- bumped node-jose dependency to avoid github tar.gz dependencies
-- fix: allow id_token_signed_response_alg=none for code+token response_type
-- fixed the provider removing middlewares from an upstream app (mounted case scenario)
-- redone client validations concerning response_types, grant_types and redirect_uris to allow niche
-  client setups (i.e. custom or client_credential grant only)
-- bumped minimum node-jose version to cover http://blog.intothesymmetry.com/2017/03/critical-vulnerability-in-json-web.html
-- fixed full logout sessions still being upserted after their removal
-- fixed partial logout sessions still having the logout details
-- fix: 'none' token_endpoint_auth_method clients can still use code flow with PKCE.
-- Native Apps BCP draft updated from draft07 to draft09 (custom uri schemes not containing a period character (".") will be rejected)
-
-### 1.14.x
-- backwards compatible default-on pkce feature flag added so now pkce support can be disabled
-- forcedForNative flag for pkce added to force native clients using hybrid or code flow to use pkce
-- skipClientAuth flag for pkce added to allow skipping basic or post client auth for `authorization_code`
-  and `refresh_token` grants (to be in line with default AppAuth sdk behavior)
-- loosened code flow only web clients redirect_uris restriction
-- removed cookies dependency
-- locked dependencies below semver >= 1.0.0 with ~ instead of ^
-
-### 1.13.x
-- added `end_session.success` event
-- added a warning for detected untrusted `x-forwarded-*` headers
-
-### 1.12.x
-- fixed request parameter containing claims parameter being an object (#78)
-- Added a detection of session management cookies being blocked as a result of a user-agent optout
-  and added appropriate handling to mitigate resulting incorrect `changed` states
-
-### 1.11.x
-- Updated implementation of Back-Channel Logout from draft03 to draft04
-  - Logout Token's event claim is now an object with `http://schemas.openid.net/event/backchannel-logout`
-    as a member name.
-- Session Management and Native Apps BCP draft references updated, no change in implementations
-
-### 1.10.x
-- fixed state parameter pass-through for Session Management end_session endpoint
-- fixed expected aud value in private_key_jwt and client_secret_jwt client authentication
-  for introspection_endpoint and revocation_endpoint
-- added the option to change used cookie names
-- fixed cleanup of OP cookies after interaction and logout
-- fixed logout form action in mounted OP scenarios
-
-### 1.9.x
-- fixed discovery `token_introspection_endpoint (kept until 2.0) -> introspection_endpoint (added)`
-- fixed discovery `token_revocation_endpoint (kept until 2.0) -> revocation_endpoint (added)`
-- fixed default response mode for `token` response_type to be also `fragment`
-- added missing discovery `code_challenge_methods_supported`
-- ensure x-frame-options and content-security-policy headers from tools like helmet do not interfere
-  with `check_session_iframe`, see options to disable the behavior if you know what you're actually
-  doing with those headers
-- fixed client validation not checking `token_endpoint_auth_signing_alg` values
-
-### 1.8.x
-- fixed unchanged interactionUrl with devInteractions disabled
-- fixed Client#find to always load a freshly stored client in dynamic registration reads and updates
-- fixed unchanged interactionUrl in mounted OP scenarios
-- fixed scenarios where oidc-provider is mounted in an express application
-- documented recommended mounting approach for both koa and express
-- added registration feature option to overwrite the generated client_id format
-- added `refreshTokenRotation` configuration option, default 'none', optional 'rotateAndConsume'
-- added `provider.Client.cacheClear()` method to allow wiping the internal client cache programmatically
-
-### 1.7.x
-- Added new interaction helpers `provider#interactionDetails` and `provider#interactionFinished`
-- Deprecated `provider#resume` in favor of the new helper
-- Added Fine-tuning supported algorithms
-- Moved final interaction check to configuration to allow for it's customization
-- Fixed removing of acr from claims_supported when passed an empty array in configuration
-
-### 1.6.x
-- Deprecated `require('oidc-provider').Provider` export in favor of just `require('oidc-provider')`
-- Added presence and format validations for the Provider constructor Issuer Identifier parameter
-
-### 1.5.x
-- fixed www-authenticate header value for html rendered userinfo unauthorized
-- fixed a 500 Server Error case on end_session when no `_state` cookies were matched
-- added debugging utility via [debug][debug-link]
-
-### 1.4.x
-- fixed an issue for provider instances with upstream already parsing the request body
-- fixed custom uri scheme native clients hostname validations
-- added optional support for [OAuth 2.0 for Native Apps BCP - draft 06][https://tools.ietf.org/html/draft-ietf-oauth-native-apps-06]
-  - enable with configuration `features.oauthNativeApps = true`;
-- offline_access scope is now ignored when consent prompt is missing instead of being rejected as invalid_request
-- unrecognized authentication requests scopes are now ignored instead of being rejected as invalid_request
-- renamed the refreshToken feature flag to a more appropriate alwaysIssueRefresh
-
-### 1.3.x
-- added optional Registration Access Token rotation strategy for Dynamic Client Registration Management Protocol
-- added request ctx bind to findById
-
-### 1.2.x
-- account's `#claims()` can now return a promise
-- when acrValues passed in are empty the claim is not published as supported, the neither is
-  acr_values_supported as it would be an empty array anyway
-
-### 1.1.x
-- resolved #37 - authorization endpoint can now be configured with additional whitelisted parameters
-- amr claim handling (similar to acr)
-- defining custom claims with a new array syntax (in addition, prev. syntax still works)
-- scope names from claims are automatically added to the published scopes_supported list
-
-### 1.0.x
-- fixes #36 - devInteractions feature rendering when mounted
-- ensure server_error is emitted for actions without a specific eventName
-- Fixed acr claim behavior - only the authentication request ACR was negotiated for should have
-  higher than the fallback value
-- Fixed server_error when acr was requested via claims parameter with null value
-- Updated uuid dependency
-
-Notable changes:
-- feature flag devInteractions, enabled by default, complementing the default configuration
-  enables to experiment with just the required library, no need to clone the example anymore
-  to get working interactions
-  - a console notice is in place to let developers know the feature is enabled
-- `provider#initialize` to pass integrity and cert keystores as well as pre-set client
-  configurations
-  - removed the option to add clients programmatically during runtime (outside of dynamic
-    registration)
-- `offline_access` scope ignored for Implicit Flow (def. Core 1.0 - section Offline Access)
-- default `uniqueness` works as intended for single-process deployments
-- provider.OAuthToken deprecated in favor of provider.BaseToken
-
-Bugfixes:
-- client validation: https URI scheme only uris now validated for https scheme (initiate_login_uri,
-  sector_identifier_uri, request_uris)
-- client validation: https URI scheme is now forbidden for native clients
-- client validation: http URI scheme is now forbidden for implicit web clients
-
-[debug-link]: https://github.com/visionmedia/debug
+# oidc-provider CHANGELOG
+
+Yay for [SemVer](http://semver.org/).
+
+**Table of Contents**
+
+<!-- TOC START min:2 max:3 link:true update:true -->
+  - [^2.0.0](#200)
+  - [^1.0.0](#100)
+    - [1.15.x](#115x)
+    - [1.14.x](#114x)
+    - [1.13.x](#113x)
+    - [1.12.x](#112x)
+    - [1.11.x](#111x)
+    - [1.10.x](#110x)
+    - [1.9.x](#19x)
+    - [1.8.x](#18x)
+    - [1.7.x](#17x)
+    - [1.6.x](#16x)
+    - [1.5.x](#15x)
+    - [1.4.x](#14x)
+    - [1.3.x](#13x)
+    - [1.2.x](#12x)
+    - [1.1.x](#11x)
+    - [1.0.x](#10x)
+
+<!-- TOC END -->
+
+## ^2.0.0
+
+*Breaking Changes*
+- **oidc-provider now requires node v8.0.0 or higher for ES2015, async function and utils.promisify support**
+- **internal koa (and related) dependencies updated to their respective 'next' or koa2 middleware
+  compatible versions**
+- adapter is now a property passed into `#initialize()`, adapter properties in configuration will
+  result in a rejected initialize
+- helper functions which returned or accepted generators will no longer work, use async functions instead
+- default acrValues configuration option is now empty, if you used the old values `['0', '1', '2']`,
+  you must configure the value explicitly
+- helper functions no longer have koa ctx bound to `this`, instead their signature is changed
+- interactionUrl helper signature changed to (ctx, interaction) **and is now awaited**
+- renderError helper signature changed to (ctx, error) **and is now awaited**
+- uniqueness helper signature changed to (ctx, jti, expiresAt)
+- interactionCheck helper signature changed to (ctx)
+- default interactionCheck helper requires all native application client authorizations to pass
+  through interactions
+- findById helper signature changed to (ctx, accountId)
+- `postLogoutRedirectUri` configuration option is now a helper function and is awaited to (was a string property)
+- `ctx.prompted` renamed to more descriptive `ctx.promptPending`
+- **default refreshTokenRotation changed from 'none' to 'rotateAndConsume'**
+- pkce.skipClientAuth removed, native clients not willing to submit secrets should be registered
+  with method none
+- **`features.oauthNativeApps` enabled by default**
+- `features.oauthNativeApps` automatically enables `features.pkce` with `{ forcedForNative: true }`
+- **interaction details no longer utilize cookies to store the details and request parameters,
+  short lived sessions are created and maintained via the adapter instead**
+- **Integrity keystore is no longer used, random strings are used to generate a lengthy token,
+  a none signed JWT is used to store the metadata, keeping the datasets the same as 1.x**
+- interaction helper `provider#interactionDetails` now returns a Promise, it reads the short lived
+  session id and loads the details using your adapter
+- interaction helper `provider.interactionFinished` now returns a Promise, it reads the short lived
+  session id and stores the interaction results there
+
+*New features*
+- `static` function named `connect` can now be present on an Adapter prototype, this will be awaited
+  during initialization, use to establish the necessary adapter connections
+- introspection and revocation endpoint authentication now has dedicated settings and properties,
+  unless specific settings for those are provided they default to what's provided for token_endpoint
+  equivalents, this allows for fine-tuning while not disrupting existing behavior
+- new client metadata supported:
+  - introspection_endpoint_auth_method
+  - introspection_endpoint_auth_signing_alg
+  - revocation_endpoint_auth_method
+  - revocation_endpoint_auth_signing_alg
+- new configuration properties:
+  - introspectionEndpointAuthMethods
+  - introspectionEndpointAuthSigningAlgValues
+  - unsupported.introspectionEndpointAuthSigningAlgValues
+  - revocationEndpointAuthMethods
+  - revocationEndpointAuthSigningAlgValues
+  - unsupported.revocationEndpointAuthSigningAlgValues
+- new discovery properties:
+  - introspection_endpoint_auth_methods_supported
+  - introspection_endpoint_auth_signing_alg_values_supported
+  - revocation_endpoint_auth_methods_supported
+  - revocation_endpoint_auth_signing_alg_values_supported
+
+*Fixes*
+- fixed logout buttons in browsers not supporting "form" attribute
+- fixed logout submit when there was is no session
+
+## ^1.0.0
+### 1.15.x
+- fixed clients schema validation for clients with custom ROPC grant and refresh
+- fixed JWT signing of utf8 containing input
+- fixed subsequent refresh token refresh with pkce.skipClientAuth = true
+- fixed revocation response body to be empty
+- fixed revocation response when invalid inputs occur, unsupported_token_type may not happen since
+  token type support for revocation does not support defining which tokens are supported and which
+  arent
+- Native Apps BCP draft reference updated, no change in implementation
+- allow introspection and revocation w/o auth for native clients when pkce.skipClientAuth is enabled
+- fixed client post_logout_redirect_uris validation to allow all urls
+- fixed token_endpoint_auth_method=none to how it should be (skip auth instead of forbid use)
+- fixed a 500 from token_endpoint when a valid(whitelisted) but invalid(d'oh) grant_type=implicit
+  is submitted
+- bumped node-jose dependency to avoid github tar.gz dependencies
+- fix: allow id_token_signed_response_alg=none for code+token response_type
+- fixed the provider removing middlewares from an upstream app (mounted case scenario)
+- redone client validations concerning response_types, grant_types and redirect_uris to allow niche
+  client setups (i.e. custom or client_credential grant only)
+- bumped minimum node-jose version to cover http://blog.intothesymmetry.com/2017/03/critical-vulnerability-in-json-web.html
+- fixed full logout sessions still being upserted after their removal
+- fixed partial logout sessions still having the logout details
+- fix: 'none' token_endpoint_auth_method clients can still use code flow with PKCE.
+- Native Apps BCP draft updated from draft07 to draft09 (custom uri schemes not containing a period character (".") will be rejected)
+
+### 1.14.x
+- backwards compatible default-on pkce feature flag added so now pkce support can be disabled
+- forcedForNative flag for pkce added to force native clients using hybrid or code flow to use pkce
+- skipClientAuth flag for pkce added to allow skipping basic or post client auth for `authorization_code`
+  and `refresh_token` grants (to be in line with default AppAuth sdk behavior)
+- loosened code flow only web clients redirect_uris restriction
+- removed cookies dependency
+- locked dependencies below semver >= 1.0.0 with ~ instead of ^
+
+### 1.13.x
+- added `end_session.success` event
+- added a warning for detected untrusted `x-forwarded-*` headers
+
+### 1.12.x
+- fixed request parameter containing claims parameter being an object (#78)
+- Added a detection of session management cookies being blocked as a result of a user-agent optout
+  and added appropriate handling to mitigate resulting incorrect `changed` states
+
+### 1.11.x
+- Updated implementation of Back-Channel Logout from draft03 to draft04
+  - Logout Token's event claim is now an object with `http://schemas.openid.net/event/backchannel-logout`
+    as a member name.
+- Session Management and Native Apps BCP draft references updated, no change in implementations
+
+### 1.10.x
+- fixed state parameter pass-through for Session Management end_session endpoint
+- fixed expected aud value in private_key_jwt and client_secret_jwt client authentication
+  for introspection_endpoint and revocation_endpoint
+- added the option to change used cookie names
+- fixed cleanup of OP cookies after interaction and logout
+- fixed logout form action in mounted OP scenarios
+
+### 1.9.x
+- fixed discovery `token_introspection_endpoint (kept until 2.0) -> introspection_endpoint (added)`
+- fixed discovery `token_revocation_endpoint (kept until 2.0) -> revocation_endpoint (added)`
+- fixed default response mode for `token` response_type to be also `fragment`
+- added missing discovery `code_challenge_methods_supported`
+- ensure x-frame-options and content-security-policy headers from tools like helmet do not interfere
+  with `check_session_iframe`, see options to disable the behavior if you know what you're actually
+  doing with those headers
+- fixed client validation not checking `token_endpoint_auth_signing_alg` values
+
+### 1.8.x
+- fixed unchanged interactionUrl with devInteractions disabled
+- fixed Client#find to always load a freshly stored client in dynamic registration reads and updates
+- fixed unchanged interactionUrl in mounted OP scenarios
+- fixed scenarios where oidc-provider is mounted in an express application
+- documented recommended mounting approach for both koa and express
+- added registration feature option to overwrite the generated client_id format
+- added `refreshTokenRotation` configuration option, default 'none', optional 'rotateAndConsume'
+- added `provider.Client.cacheClear()` method to allow wiping the internal client cache programmatically
+
+### 1.7.x
+- Added new interaction helpers `provider#interactionDetails` and `provider#interactionFinished`
+- Deprecated `provider#resume` in favor of the new helper
+- Added Fine-tuning supported algorithms
+- Moved final interaction check to configuration to allow for it's customization
+- Fixed removing of acr from claims_supported when passed an empty array in configuration
+
+### 1.6.x
+- Deprecated `require('oidc-provider').Provider` export in favor of just `require('oidc-provider')`
+- Added presence and format validations for the Provider constructor Issuer Identifier parameter
+
+### 1.5.x
+- fixed www-authenticate header value for html rendered userinfo unauthorized
+- fixed a 500 Server Error case on end_session when no `_state` cookies were matched
+- added debugging utility via [debug][debug-link]
+
+### 1.4.x
+- fixed an issue for provider instances with upstream already parsing the request body
+- fixed custom uri scheme native clients hostname validations
+- added optional support for [OAuth 2.0 for Native Apps BCP - draft 06][https://tools.ietf.org/html/draft-ietf-oauth-native-apps-06]
+  - enable with configuration `features.oauthNativeApps = true`;
+- offline_access scope is now ignored when consent prompt is missing instead of being rejected as invalid_request
+- unrecognized authentication requests scopes are now ignored instead of being rejected as invalid_request
+- renamed the refreshToken feature flag to a more appropriate alwaysIssueRefresh
+
+### 1.3.x
+- added optional Registration Access Token rotation strategy for Dynamic Client Registration Management Protocol
+- added request ctx bind to findById
+
+### 1.2.x
+- account's `#claims()` can now return a promise
+- when acrValues passed in are empty the claim is not published as supported, the neither is
+  acr_values_supported as it would be an empty array anyway
+
+### 1.1.x
+- resolved #37 - authorization endpoint can now be configured with additional whitelisted parameters
+- amr claim handling (similar to acr)
+- defining custom claims with a new array syntax (in addition, prev. syntax still works)
+- scope names from claims are automatically added to the published scopes_supported list
+
+### 1.0.x
+- fixes #36 - devInteractions feature rendering when mounted
+- ensure server_error is emitted for actions without a specific eventName
+- Fixed acr claim behavior - only the authentication request ACR was negotiated for should have
+  higher than the fallback value
+- Fixed server_error when acr was requested via claims parameter with null value
+- Updated uuid dependency
+
+Notable changes:
+- feature flag devInteractions, enabled by default, complementing the default configuration
+  enables to experiment with just the required library, no need to clone the example anymore
+  to get working interactions
+  - a console notice is in place to let developers know the feature is enabled
+- `provider#initialize` to pass integrity and cert keystores as well as pre-set client
+  configurations
+  - removed the option to add clients programmatically during runtime (outside of dynamic
+    registration)
+- `offline_access` scope ignored for Implicit Flow (def. Core 1.0 - section Offline Access)
+- default `uniqueness` works as intended for single-process deployments
+- provider.OAuthToken deprecated in favor of provider.BaseToken
+
+Bugfixes:
+- client validation: https URI scheme only uris now validated for https scheme (initiate_login_uri,
+  sector_identifier_uri, request_uris)
+- client validation: https URI scheme is now forbidden for native clients
+- client validation: http URI scheme is now forbidden for implicit web clients
+
+[debug-link]: https://github.com/visionmedia/debug