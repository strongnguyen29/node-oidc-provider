--- conflicted
+++ resolved
@@ -264,10 +264,7 @@
         i(this.provider).configuration('features.pkce').skipClientAuth = false;
       });
 
-<<<<<<< HEAD
-      it('passes when auth is ommited but PKCE is provided (basic)', async function () {
-=======
-      it('passes when auth is ommited but PKCE is provided (none)', function* () {
+      it('passes when auth is ommited but PKCE is provided (none)', async function () {
         const authCode = new this.provider.AuthorizationCode({
           accountId: 'sub',
           scope: 'openid offline_access',
@@ -276,10 +273,10 @@
           codeChallengeMethod: 'plain',
           redirectUri: 'com.example.myapp:/localhost/cb',
         });
-        const code = yield authCode.save();
+        const code = await authCode.save();
 
         let token;
-        yield this.agent.post('/token')
+        await this.agent.post('/token')
           .type('form')
           .send({
             code,
@@ -308,8 +305,7 @@
           .expect(200);
       });
 
-      it('passes when auth is ommited but PKCE is provided (basic)', function* () {
->>>>>>> 244233a1
+      it('passes when auth is ommited but PKCE is provided (basic)', async function () {
         const authCode = new this.provider.AuthorizationCode({
           accountId: 'sub',
           scope: 'openid offline_access',
