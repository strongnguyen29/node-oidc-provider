--- conflicted
+++ resolved
@@ -395,20 +395,11 @@
       .expect(200);
     });
 
-<<<<<<< HEAD
-    it('rejects unsupported tokens', async function () {
-      const ac = new this.provider.AuthorizationCode({ clientId: 'client' });
-      return this.agent.post(route)
-      .auth('client', 'secret')
-      .send({
-        token: await ac.save()
-=======
     it('rejects wrong tokens', function () {
       return this.agent.post(route)
       .auth('client', 'secret')
       .send({
         token: 'eyJhbGciOiJIUzI1NiIsInR5cCI6IkpXVCJ9.eyJzdWIiOiIxMjM0NTY3ODkwIiwibmFtZSI6IkpvaG4gRG9lIiwiYWRtaW4iOnRydWV9.TJVA95OrM7E2cBab30RMHrHDcEfxjoYZgeFONFh7HgQ'
->>>>>>> c1783ec1
       })
       .type('form')
       .expect(200);
