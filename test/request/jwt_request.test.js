--- conflicted
+++ resolved
@@ -34,14 +34,7 @@
         return this.logout();
       });
 
-<<<<<<< HEAD
-      it('works with signed by none', async function () {
-        const key = (await this.provider.Client.find('client-with-HS-sig')).keystore.get({
-          alg: 'HS256'
-        });
-=======
       it('works with signed by none', function () {
->>>>>>> add40e31
         return JWT.sign({
           client_id: 'client',
           response_type: 'code',
@@ -124,8 +117,8 @@
         }));
       });
 
-      it('works with signed by an actual HS', function* () {
-        const key = (yield this.provider.Client.find('client-with-HS-sig')).keystore.get({
+      it('works with signed by an actual HS', async function () {
+        const key = (await this.provider.Client.find('client-with-HS-sig')).keystore.get({
           alg: 'HS256'
         });
         return JWT.sign({
