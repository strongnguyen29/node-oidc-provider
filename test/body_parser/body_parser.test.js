--- conflicted
+++ resolved
@@ -1,6 +1,5 @@
 const Provider = require('../../lib');
 const Koa = require('koa');
-const http = require('http');
 const mount = require('koa-mount');
 const supertest = require('supertest');
 const upstreamParser = require('koa-body');
@@ -66,12 +65,7 @@
       const provider = new Provider('http://localhost:3000', {
         features: { registration: true }
       });
-<<<<<<< HEAD
       await provider.initialize();
-      const server = http.createServer(provider.app.callback()).listen();
-=======
-      yield provider.initialize();
->>>>>>> 2fb8fffd
 
       global.server.on('request', provider.app.callback());
 
