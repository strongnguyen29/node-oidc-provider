const base64url = require('base64url');
const uuid = require('uuid');
const assert = require('assert');
const epochTime = require('../helpers/epoch_time');
const {
  JWK: { isKeyStore },
  JWS: { createSign, createVerify },
  JWE: { createEncrypt, createDecrypt },
} = require('node-jose');

const { stringify, parse } = JSON;
const format = 'compact';
const typ = 'JWT';

function verifyAudience(payload, audiences) {
  const target = Array.isArray(payload.aud) ? payload.aud : [payload.aud];
  const match = target.some(aud => audiences.includes(aud));
  assert(match, `jwt audience invalid. expected one of [${audiences.join(', ')}]`);
}

class JWT {

  static async sign(payload, key, alg, options = {}) {
    const fields = { alg, typ };
    const timestamp = epochTime();

    Object.assign(payload, {
      iat: payload.iat ? payload.iat : timestamp,
      exp: options.expiresIn ? timestamp + options.expiresIn : payload.exp,
      aud: options.audience ? options.audience : payload.aud,
      iss: options.issuer ? options.issuer : payload.iss,
      sub: options.subject ? options.subject : payload.sub,
    });

    if (alg === 'none') {
      return [base64url(stringify(fields)), base64url(stringify(payload)), ''].join('.');
    }

<<<<<<< HEAD
    return createSign({ fields, format }, { key, reference: key.kty !== 'oct' })
      .update(stringify(payload))
      .final();
=======
    return jose.JWS.createSign(
      { fields, format },
      { key, reference: key.kty !== 'oct' }).update(j(payload), 'utf8').final();
>>>>>>> ef3be9ca
  }

  static decode(jwt) {
    const parts = jwt.toString().split('.');
    return {
      header: parse(base64url.decode(parts[0])),
      payload: parse(base64url.decode(parts[1])),
    };
  }

  static header(jwt) {
    return parse(base64url.decode(jwt.toString().split('.')[0]));
  }

  static assertPayload(payload, options = {}) {
    const timestamp = Math.ceil(Date.now() / 1000);

    assert.equal(typeof payload, 'object', 'payload is not of JWT type (JSON serialized object)');

    if (typeof payload.nbf !== 'undefined' && !options.ignoreNotBefore) {
      assert.equal(typeof payload.nbf, 'number', 'invalid nbf value');
      assert(payload.nbf <= timestamp, 'jwt not active yet');
    }

    if (typeof payload.iat !== 'undefined' && !options.ignoreIssued) {
      assert.equal(typeof payload.iat, 'number', 'invalid iat value');
      assert(payload.iat <= timestamp, 'jwt issued in the future');
    }

    if (typeof payload.exp !== 'undefined' && !options.ignoreExpiration) {
      assert.equal(typeof payload.exp, 'number', 'invalid exp value');
      assert(timestamp < payload.exp, 'jwt expired');
    }

    if (options.audience) {
      verifyAudience(payload,
        Array.isArray(options.audience) ? options.audience : [options.audience]);
    }

    if (options.issuer) {
      assert.equal(payload.iss, options.issuer, `jwt issuer invalid. expected: ${options.issuer}`);
    }
  }

  static async verify(jwt, keyOrStore, options = {}) {
    let verified;
    try {
      verified = await createVerify(keyOrStore).verify(jwt);
    } catch (err) {
      if (isKeyStore(keyOrStore) && keyOrStore.stale()) {
        await keyOrStore.refresh();
        verified = await createVerify(keyOrStore).verify(jwt);
      }
      throw err;
    }

    verified.payload = parse(verified.payload);
    this.assertPayload(verified.payload, options);
    return verified;
  }

  static encrypt(cleartext, key, enc, alg) {
    const fields = { alg, enc, cty: typ };

    if (alg.startsWith('PBES2')) {
      fields.p2s = base64url(uuid());
      fields.p2c = 4096;
    }

    return createEncrypt({ format, fields }, { key, reference: key.kty !== 'oct' })
      .update(cleartext)
      .final();
  }

  static decrypt(jwt, keystore) {
    return createDecrypt(keystore).decrypt(jwt);
  }

}

module.exports = JWT;<|MERGE_RESOLUTION|>--- conflicted
+++ resolved
@@ -36,15 +36,9 @@
       return [base64url(stringify(fields)), base64url(stringify(payload)), ''].join('.');
     }
 
-<<<<<<< HEAD
     return createSign({ fields, format }, { key, reference: key.kty !== 'oct' })
-      .update(stringify(payload))
+      .update(stringify(payload), 'utf8')
       .final();
-=======
-    return jose.JWS.createSign(
-      { fields, format },
-      { key, reference: key.kty !== 'oct' }).update(j(payload), 'utf8').final();
->>>>>>> ef3be9ca
   }
 
   static decode(jwt) {
