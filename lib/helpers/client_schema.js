const _ = require('lodash');
const url = require('url');
const validUrl = require('valid-url');
const { InvalidClientMetadata } = require('./errors');

const instance = require('./weak_cache');

function invalidate(message) {
  throw new InvalidClientMetadata(message);
}

const RECOGNIZED_METADATA = [
  'application_type',
  'backchannel_logout_uri',
  'backchannel_logout_session_required',
  'client_id',
  'client_id_issued_at',
  'client_name',
  'client_secret',
  'client_secret_expires_at',
  'client_uri',
  'contacts',
  'default_acr_values',
  'default_max_age',
  'grant_types',
  'id_token_encrypted_response_alg',
  'id_token_encrypted_response_enc',
  'id_token_signed_response_alg',
  'initiate_login_uri',
  'jwks',
  'jwks_uri',
  'logo_uri',
  'policy_uri',
  'post_logout_redirect_uris',
  'redirect_uris',
  'request_object_encryption_alg',
  'request_object_encryption_enc',
  'request_object_signing_alg',
  'request_uris',
  'require_auth_time',
  'response_types',
  'sector_identifier_uri',
  'subject_type',
  'token_endpoint_auth_method',
  'token_endpoint_auth_signing_alg',
  'tos_uri',
  'userinfo_encrypted_response_alg',
  'userinfo_encrypted_response_enc',
  'userinfo_signed_response_alg',
];

const SECRET_LENGTH_REQUIRED = [
  'id_token_signed_response_alg',
  'request_object_signing_alg',
  'token_endpoint_auth_signing_alg',
  'userinfo_signed_response_alg',
];

const REQUIRED = [
  'client_id',
  // 'client_secret', => validated elsewhere and only needed somewhen
  'redirect_uris',
];

const BOOL = [
  'require_auth_time',
  'backchannel_logout_session_required',
];

const ARYS = [
  'contacts',
  'default_acr_values',
  'grant_types',
  'redirect_uris',
  'post_logout_redirect_uris',
  'request_uris',
  'response_types',
];

const STRING = [
  'application_type',
  'backchannel_logout_uri',
  'client_id',
  'client_name',
  'client_secret',
  'id_token_signed_response_alg',
  'sector_identifier_uri',
  'subject_type',
  'token_endpoint_auth_method',
  'userinfo_signed_response_alg',
  'id_token_encrypted_response_alg',
  'request_object_signing_alg',
  'id_token_encrypted_response_enc',
  'userinfo_encrypted_response_alg',
  'userinfo_encrypted_response_enc',
  'request_object_encryption_enc',
  'request_object_encryption_alg',
  'client_uri',
  'initiate_login_uri',
  'jwks_uri',
  'logo_uri',
  'policy_uri',
  'tos_uri',

  // in arrays
  'contacts',
  'default_acr_values',
  'grant_types',
  'redirect_uris',
  'post_logout_redirect_uris',
  'request_uris',
  'response_types',
];

const WHEN = {
  id_token_encrypted_response_enc: ['id_token_encrypted_response_alg', 'A128CBC-HS256'],
  userinfo_encrypted_response_enc: ['userinfo_encrypted_response_alg', 'A128CBC-HS256'],
  request_object_encryption_enc: ['request_object_encryption_alg', 'A128CBC-HS256'],
};

const WEB_URI = [
  'client_uri',
  'initiate_login_uri',
  'jwks_uri',
  'logo_uri',
  'policy_uri',
  'tos_uri',
  'sector_identifier_uri',
  'backchannel_logout_uri',

  // in arrays
  'post_logout_redirect_uris',
  'request_uris',
];

const HTTPS_URI = [
  'initiate_login_uri',
  'sector_identifier_uri',
  'request_uris',
];

const LOOPBACKS = ['localhost', '127.0.0.1', '::1'];

module.exports = function getSchema(provider) {
  const ENUM = {
    application_type: () => ['native', 'web'],
    response_types: () => instance(provider).configuration('responseTypes'),
    default_acr_values: () => instance(provider).configuration('acrValues'),
    grant_types: () => instance(provider).configuration('grantTypes'),
    subject_type: () => instance(provider).configuration('subjectTypes'),
    token_endpoint_auth_method: () => instance(provider).configuration('tokenEndpointAuthMethods'),
    token_endpoint_auth_signing_alg: () => instance(provider).configuration('tokenEndpointAuthSigningAlgValues'),
    userinfo_signed_response_alg: () => instance(provider).configuration('userinfoSigningAlgValues'),
    id_token_signed_response_alg: (metadata) => {
      if (!metadata.response_types.join(' ').includes('token')) {
        return instance(provider).configuration('idTokenSigningAlgValues');
      }
      return _.without(instance(provider).configuration('idTokenSigningAlgValues'), 'none');
    },
    id_token_encrypted_response_alg: () => instance(provider).configuration('idTokenEncryptionAlgValues'),
    id_token_encrypted_response_enc: () => instance(provider).configuration('idTokenEncryptionEncValues'),
    userinfo_encrypted_response_alg: () => instance(provider).configuration('userinfoEncryptionAlgValues'),
    userinfo_encrypted_response_enc: () => instance(provider).configuration('userinfoEncryptionEncValues'),
    request_object_encryption_alg: () => instance(provider).configuration('requestObjectEncryptionAlgValues'),
    request_object_encryption_enc: () => instance(provider).configuration('requestObjectEncryptionEncValues'),
  };

  const DEFAULT = {
    application_type: 'web',
    backchannel_logout_session_required: instance(provider).configuration('features.backchannelLogout') ?
      false : undefined,
    grant_types: ['authorization_code'],
    id_token_signed_response_alg: 'RS256',
    post_logout_redirect_uris: instance(provider).configuration('features.sessionManagement') ?
      [] : undefined,
    request_uris: instance(provider).configuration('features.requestUri.requireRequestUriRegistration') ?
      [] : undefined,
    require_auth_time: false,
    response_types: ['code'],
    subject_type: 'public',
    token_endpoint_auth_method: 'client_secret_basic',
  };

  class Schema {
    constructor(metadata) {
      Object.assign(this, DEFAULT, _.chain(metadata)
        .omitBy(_.isNull)
        .pick(RECOGNIZED_METADATA)
        .value());

      this.required();
      this.whens();
      this.arrays();
      this.strings();
      this.enums();
      this.booleans();
      this.webUris();
      this.redirectUris();
      this.normalizeNativeAppUris();

        // MAX AGE FORMAT
      if (this.default_max_age !== undefined) {
        if (!Number.isInteger(this.default_max_age) || this.default_max_age <= 0) {
          invalidate('default_max_age must be a positive integer');
        }
      }

      const rts = _.chain(this.response_types)
        .map(rt => rt.split(' '))
        .flatten()
        .uniq()
        .value();

      if (this.token_endpoint_auth_method === 'none' && this.application_type !== 'native') {
        if (this.grant_types.includes('authorization_code')) {
          invalidate('grant_types must not use token endpoint when token_endpoint_auth_method is none');
        }
      }

<<<<<<< HEAD
      if (this.grant_types.some(type => ['authorization_code', 'implicit'].includes(type)) && !this.response_types.length) {
        invalidate('response_types must contain members');
      }

      if (this.grant_types.includes('refresh_token') && !this.grant_types.includes('authorization_code')) {
=======
      if (this.grant_types.some(type => _.includes(['authorization_code', 'implicit'], type)) && !this.response_types.length) {
        invalidate('response_types must contain members');
      }

      if (_.includes(this.grant_types, 'refresh_token') && !_.includes(this.grant_types, 'authorization_code')) {
>>>>>>> ebbbc810
        invalidate('refresh_token grant must be used in combination with authorization_code grant');
      }

      if (rts.length && !this.redirect_uris.length) {
        invalidate('redirect_uris must contain members');
      }

<<<<<<< HEAD
      if (rts.includes('code') && !this.grant_types.includes('authorization_code')) {
=======
      if (_.includes(rts, 'code') && !_.includes(this.grant_types, 'authorization_code')) {
>>>>>>> ebbbc810
        invalidate('grant_types must contain authorization_code when code is amongst response_types');
      }

      if (rts.includes('token') || rts.includes('id_token')) {
        if (!this.grant_types.includes('implicit')) {
          invalidate('grant_types must contain implicit when id_token or token are amongst response_types');
        }
      }

      if (instance(provider).Client.needsSecret(this) && !this.client_secret) {
        invalidate('client_secret is mandatory property');
      }

      // CLIENT SECRET LENGTH
      const hsLengths = SECRET_LENGTH_REQUIRED.map((prop) => {
        if (this[prop] && this[prop].startsWith('HS')) {
          return parseInt(this[prop].slice(-3) / 8, 10);
        }

        return undefined;
      });

      const validateSecretLength = _.max(hsLengths);

      if (validateSecretLength) {
        if (this.client_secret.length < validateSecretLength) {
          invalidate('insufficient client_secret length');
        }
      }

        // PAIRWISE PRESENCE
      if (this.subject_type === 'pairwise' && !this.sector_identifier_uri) {
        const hosts = _.chain(this.redirect_uris)
          .map(uri => url.parse(uri).host)
          .uniq()
          .value();

        if (hosts.length === 1) {
          this.sector_identifier = hosts[0];
        } else {
          invalidate('sector_identifier_uri is required when using multiple hosts in your redirect_uris');
        }
      } else if (this.sector_identifier_uri) {
        this.sector_identifier = url.parse(this.sector_identifier_uri).host;
      }

      if (this.jwks !== undefined && this.jwks_uri !== undefined) {
        invalidate('jwks and jwks_uri must not be used at the same time');
      }

      if (this.jwks !== undefined) {
        if (!Array.isArray(this.jwks.keys)) {
          invalidate('jwks must be a JWK Set');
        }
        if (!this.jwks.keys.length) {
          invalidate('jwks.keys must not be empty');
        }
      }
    }

    required() {
      REQUIRED.forEach((prop) => {
        if (!this[prop]) {
          invalidate(`${prop} is mandatory property`);
        }
      });

      const requireJwks = this.token_endpoint_auth_method === 'private_key_jwt' ||
        (String(this.request_object_signing_alg).match(/^(RS|ES)/)) ||
        (String(this.id_token_encrypted_response_alg).match(/^(RSA|ECDH)/)) ||
        (String(this.userinfo_encrypted_response_alg).match(/^(RSA|ECDH)/));

      if (requireJwks && !this.jwks && !this.jwks_uri) {
        invalidate('jwks or jwks_uri is mandatory for this client');
      }
    }

    strings() {
      STRING.forEach((prop) => {
        if (this[prop] !== undefined) {
          const isAry = ARYS.includes(prop);
          (isAry ? this[prop] : [this[prop]]).forEach((val) => {
            if (typeof val !== 'string' || !val.length) {
              invalidate(isAry ?
                `${prop} must only contain strings` :
                `${prop} must be a non-empty string if provided`);
            }
          });
        }
      });
    }

    webUris() {
      WEB_URI.forEach((prop) => {
        if (this[prop] !== undefined) {
          const isAry = ARYS.includes(prop);
          (isAry ? this[prop] : [this[prop]]).forEach((val) => {
            const method = HTTPS_URI.includes(prop) ? 'isHttpsUri' : 'isWebUri';
            const type = method === 'isWebUri' ? 'web' : 'https';
            if (!validUrl[method](val)) {
              invalidate(isAry ?
                `${prop} must only contain ${type} uris` :
                `${prop} must be a ${type} uri`);
            }
          });
        }
      });
    }

    arrays() {
      ARYS.forEach((prop) => {
        if (this[prop] !== undefined) {
          if (!Array.isArray(this[prop])) {
            invalidate(`${prop} must be an array`);
          }
          this[prop] = _.uniq(this[prop]);
        }
      });
    }

    booleans() {
      BOOL.forEach((prop) => {
        if (this[prop] !== undefined) {
          if (typeof this[prop] !== 'boolean') {
            invalidate(`${prop} must be a boolean`);
          }
        }
      });
    }

    whens() {
      _.forEach(WHEN, (then, when) => {
        if (this[when] !== undefined && this[then[0]] === undefined) {
          invalidate(`${then[0]} is mandatory property`);
        } else if (this[when] === undefined && this[then[0]] !== undefined) {
          this[when] = then[1];
        }
      });
    }

    enums() {
      _.forEach(ENUM, (fn, prop) => {
        const only = fn(this);

        if (this[prop] !== undefined) {
          const isAry = ARYS.includes(prop);
          if (isAry && this[prop].some((val) => {
            if (only instanceof Set) {
              return !only.has(val);
            }
            return !only.includes(val);
          })) {
            invalidate(`${prop} can only contain members [${only}]`);
          } else if (!isAry && !only.includes(this[prop])) {
            invalidate(`${prop} must be one of [${only}]`);
          }
        }
      });
    }

    normalizeNativeAppUris() {
      if (this.application_type === 'web') return;
      if (!instance(provider).configuration('features.oauthNativeApps')) return;

      this.redirect_uris = _.map(this.redirect_uris, (redirectUri) => {
        const parsed = url.parse(redirectUri);
        // remove the port component, making dynamic ports allowed for loopback uris
        if (parsed.protocol === 'http:' && LOOPBACKS.includes(parsed.hostname)) {
          return url.format(Object.assign(parsed, {
            host: null,
            port: null,
          }));
        }

        return redirectUri;
      });
    }

    redirectUris() {
      this.redirect_uris.forEach((redirectUri) => {
        if (redirectUri.includes('#')) {
          invalidate('redirect_uris must not contain fragments');
        }

        switch (this.application_type) { // eslint-disable-line default-case
          case 'web':
            if (!validUrl.isWebUri(redirectUri)) {
              invalidate('redirect_uris must only contain valid web uris');
            }

            if (this.grant_types.includes('implicit') && redirectUri.startsWith('http:')) {
              invalidate('redirect_uris for web clients using implicit flow MUST only register URLs using the https scheme');
            }

            if (this.grant_types.includes('implicit') && url.parse(redirectUri).hostname === 'localhost') {
              invalidate('redirect_uris for web clients using implicit flow must not be using localhost');
            }
            break;
          case 'native':
            if (!validUrl.isUri(redirectUri)) {
              invalidate('redirect_uris must only contain valid uris');
            }

            if (instance(provider).configuration('features.oauthNativeApps')) {
              const uri = url.parse(redirectUri);

              switch (uri.protocol) {
                case 'http:': // Loopback URI Redirection
                  if (!LOOPBACKS.includes(uri.hostname)) {
                    invalidate('redirect_uris for native clients using http as a protocol can only use loopback addresses as hostnames');
                  }
                  break;
                case 'https:': // App-claimed HTTPS URI Redirection
                  if (LOOPBACKS.includes(uri.hostname)) {
                    invalidate(`redirect_uris for native clients using claimed HTTPS URIs must not be using ${uri.hostname} as hostname`);
                  }
                  break;
                default: // App-declared Custom URI Scheme Redirection
                  if (!uri.protocol.includes('.')) {
                    invalidate('redirect_uris for native clients using Custom URI scheme should use reverse domain name based scheme');
                  }
              }
            } else {
              if (redirectUri.startsWith('https:')) {
                invalidate('redirect_uris for native clients must not be using https URI scheme');
              }

              if (redirectUri.startsWith('http:') && url.parse(redirectUri).hostname !== 'localhost') {
                invalidate('redirect_uris for native clients must be using localhost as hostname');
              }
            }
            break;
        }
      });
    }
  }

  return Schema;
};<|MERGE_RESOLUTION|>--- conflicted
+++ resolved
@@ -217,19 +217,11 @@
         }
       }
 
-<<<<<<< HEAD
-      if (this.grant_types.some(type => ['authorization_code', 'implicit'].includes(type)) && !this.response_types.length) {
-        invalidate('response_types must contain members');
-      }
-
-      if (this.grant_types.includes('refresh_token') && !this.grant_types.includes('authorization_code')) {
-=======
       if (this.grant_types.some(type => _.includes(['authorization_code', 'implicit'], type)) && !this.response_types.length) {
         invalidate('response_types must contain members');
       }
 
       if (_.includes(this.grant_types, 'refresh_token') && !_.includes(this.grant_types, 'authorization_code')) {
->>>>>>> ebbbc810
         invalidate('refresh_token grant must be used in combination with authorization_code grant');
       }
 
@@ -237,11 +229,7 @@
         invalidate('redirect_uris must contain members');
       }
 
-<<<<<<< HEAD
-      if (rts.includes('code') && !this.grant_types.includes('authorization_code')) {
-=======
       if (_.includes(rts, 'code') && !_.includes(this.grant_types, 'authorization_code')) {
->>>>>>> ebbbc810
         invalidate('grant_types must contain authorization_code when code is amongst response_types');
       }
 
