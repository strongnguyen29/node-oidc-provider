--- conflicted
+++ resolved
@@ -232,11 +232,7 @@
         .uniq()
         .value();
 
-<<<<<<< HEAD
       if (this.grant_types.some(type => ['authorization_code', 'implicit'].includes(type)) && !this.response_types.length) {
-=======
-      if (this.grant_types.some(type => _.includes(['authorization_code', 'implicit'], type)) && !this.response_types.length) {
->>>>>>> 2fb8fffd
         invalidate('response_types must contain members');
       }
 
@@ -468,29 +464,17 @@
 
               switch (uri.protocol) {
                 case 'http:': // Loopback Interface Redirection
-<<<<<<< HEAD
                   if (!LOOPBACKS.includes(uri.hostname)) {
-=======
-                  if (LOOPBACKS.indexOf(uri.hostname) === -1) {
->>>>>>> 2fb8fffd
                     invalidate('redirect_uris for native clients using http as a protocol can only use loopback addresses as hostnames');
                   }
                   break;
                 case 'https:': // Claimed HTTPS URI Redirection
-<<<<<<< HEAD
                   if (LOOPBACKS.includes(uri.hostname)) {
-=======
-                  if (LOOPBACKS.indexOf(uri.hostname) !== -1) {
->>>>>>> 2fb8fffd
                     invalidate(`redirect_uris for native clients using claimed HTTPS URIs must not be using ${uri.hostname} as hostname`);
                   }
                   break;
                 default: // Private-use URI Scheme Redirection
-<<<<<<< HEAD
                   if (!uri.protocol.includes('.')) {
-=======
-                  if (uri.protocol.indexOf('.') === -1) {
->>>>>>> 2fb8fffd
                     invalidate('redirect_uris for native clients using Custom URI scheme should use reverse domain name based scheme');
                   }
               }
