--- conflicted
+++ resolved
@@ -1,13 +1,6 @@
 'use strict';
 
-<<<<<<< HEAD
 const Koa = require('koa');
-const path = require('path');
-const render = require('koa-ejs');
-const co = require('co');
-=======
-const koa = require('koa');
->>>>>>> 87a56115
 const Router = require('koa-router');
 const getCors = require('kcors');
 const instance = require('./weak_cache');
@@ -136,16 +129,7 @@
 
   if (configuration.features.devInteractions) {
     const interaction = getInteraction(this);
-<<<<<<< HEAD
-    render(app, {
-      cache: false,
-      layout: '_layout',
-      root: path.join(__dirname, '..', 'views'),
-    });
-    app.context.render = co.wrap(app.context.render);
 
-=======
->>>>>>> 87a56115
     get('/interaction/:grant', error(this), interaction.get);
     post('interaction', '/interaction/:grant/submit', error(this), interaction.post);
   }
