--- conflicted
+++ resolved
@@ -551,18 +551,11 @@
   /*
    * audiences
    *
-<<<<<<< HEAD
    * description: Helper used by the OP to push additional audiences to issued ID, Access and
    *   ClientCredentials Tokens as well as other signed responses. The return value should either be
    *   falsy to omit adding additional audiences or an array of strings to push.
-   * affects: id token audiences, access token audiences, client credential audiences, signed
-   *   userinfo audiences
-=======
-   * description: Helper used by the OP to push additional audiences to issued ID Tokens and other
-   *   signed responses. The return value should either be falsy to omit adding additional audiences
-   *   or an array of strings to push.
-   * affects: ID Token audiences, signed UserInfo audiences
->>>>>>> 58a57d47
+   * affects: ID Token audiences, access token audiences, client credential audiences, signed
+   *   UserInfo audiences
    */
   async audiences(ctx, sub, token, use, scope) { // eslint-disable-line no-unused-vars
     // @param ctx   - koa request context
