--- conflicted
+++ resolved
@@ -27,15 +27,9 @@
 }
 
 module.exports = function registrationAction(provider) {
-<<<<<<< HEAD
   async function validateInitialAccessToken(ctx, next) {
-    const setup = instance(provider).configuration('features.registration');
-    switch (setup.initialAccessToken && typeof setup.initialAccessToken) {
-=======
-  function* validateInitialAccessToken(next) {
     const registration = instance(provider).configuration('features.registration');
     switch (registration.initialAccessToken && typeof registration.initialAccessToken) {
->>>>>>> 7dcceb8a
       case 'boolean': {
         const initialAccessToken = await provider.InitialAccessToken.find(ctx.oidc.bearer);
         ctx.assert(initialAccessToken, new errors.InvalidTokenError());
@@ -43,13 +37,8 @@
       }
       case 'string': {
         const valid = constantEquals(
-<<<<<<< HEAD
-          new Buffer(setup.initialAccessToken, 'utf8'),
+          new Buffer(registration.initialAccessToken, 'utf8'),
           new Buffer(ctx.oidc.bearer, 'utf8'),
-=======
-          new Buffer(registration.initialAccessToken, 'utf8'),
-          new Buffer(this.oidc.bearer, 'utf8'),
->>>>>>> 7dcceb8a
           1000);
         ctx.assert(valid, new errors.InvalidTokenError());
         break;
@@ -71,12 +60,8 @@
       ctx.throw(new errors.InvalidTokenError());
     }
 
-<<<<<<< HEAD
     ctx.oidc.client = client;
-=======
-    this.oidc.client = client;
-    this.oidc.registrationAccessToken = regAccessToken;
->>>>>>> 7dcceb8a
+    ctx.oidc.registrationAccessToken = regAccessToken;
 
     await next();
   }
@@ -187,11 +172,6 @@
             403);
         }
 
-<<<<<<< HEAD
-        provider.emit('registration_update.success', ctx.oidc.client, ctx);
-
-=======
->>>>>>> 7dcceb8a
         const properties = {};
 
         Object.assign(properties, ctx.request.body, {
@@ -225,23 +205,19 @@
           }),
         });
 
-<<<<<<< HEAD
-        await next();
-=======
         const management = instance(provider).configuration('features.registrationManagement');
         if (management.rotateRegistrationAccessToken) {
-          const rat = new provider.RegistrationAccessToken({ clientId: this.oidc.client.clientId });
-
-          yield this.oidc.registrationAccessToken.destroy();
-          this.oidc.registrationAccessToken = rat;
-
-          this.body.registration_access_token = yield rat.save();
-        }
-
-        provider.emit('registration_update.success', this.oidc.client, this);
-
-        yield next;
->>>>>>> 7dcceb8a
+          const rat = new provider.RegistrationAccessToken({ clientId: ctx.oidc.client.clientId });
+
+          await ctx.oidc.registrationAccessToken.destroy();
+          ctx.oidc.registrationAccessToken = rat;
+
+          ctx.body.registration_access_token = await rat.save();
+        }
+
+        provider.emit('registration_update.success', ctx.oidc.client, ctx);
+
+        await next();
       },
     ]),
 
