'use strict';

const _ = require('lodash');
const assert = require('assert');
const base64url = require('base64url');
const crypto = require('crypto');
const errors = require('../../helpers/errors');
const presence = require('../../helpers/validate_presence');
const instance = require('../../helpers/weak_cache');

module.exports.handler = function getAuthorizationCodeHandler(provider) {
  return async function authorizationCodeResponse(ctx, next) {
    presence.call(ctx, ['code', 'redirect_uri']);

    const code = await provider.AuthorizationCode.find(ctx.oidc.params.code, {
      ignoreExpiration: true,
    });

    ctx.assert(code, new errors.InvalidGrantError('authorization code not found'));
    ctx.assert(!code.isExpired, new errors.InvalidGrantError('authorization code is expired'));

    // PKCE check
    if (code.codeChallenge) {
      try {
        assert(ctx.oidc.params.code_verifier);
        let expected = ctx.oidc.params.code_verifier;

        if (code.codeChallengeMethod === 'S256') {
          expected = base64url(crypto.createHash('sha256').update(expected).digest());
        }

        assert.equal(code.codeChallenge, expected);
      } catch (err) {
        ctx.throw(new errors.InvalidGrantError('PKCE verification failed'));
      }
    }

    try {
      ctx.assert(!code.consumed,
        new errors.InvalidGrantError('authorization code already consumed'));

      await code.consume();
    } catch (err) {
      await code.destroy();
      throw err;
    }

    ctx.assert(code.clientId === ctx.oidc.client.clientId,
      new errors.InvalidGrantError('authorization code client mismatch'));

    ctx.assert(code.redirectUri === ctx.oidc.params.redirect_uri,
      new errors.InvalidGrantError('authorization code redirect_uri mismatch'));

    const account = await provider.Account.findById.call(ctx, code.accountId);

    ctx.assert(account,
      new errors.InvalidGrantError('authorization code invalid (referenced account not found)'));

    const AccessToken = provider.AccessToken;
    const at = new AccessToken({
      accountId: account.accountId,
      claims: code.claims,
      clientId: ctx.oidc.client.clientId,
      grantId: code.grantId,
      scope: code.scope,
      sid: code.sid,
    });

    const accessToken = await at.save();
    const tokenType = 'Bearer';
    const expiresIn = AccessToken.expiresIn;

    let refreshToken;
<<<<<<< HEAD
    const grantPresent = ctx.oidc.client.grantTypes.indexOf('refresh_token') !== -1;
    const shouldIssue = instance(provider).configuration('features.refreshToken') ||
=======
    const grantPresent = this.oidc.client.grantTypes.indexOf('refresh_token') !== -1;
    const shouldIssue = instance(provider).configuration('features.alwaysIssueRefresh') ||
>>>>>>> 41d2f78e
      code.scope.split(' ').indexOf('offline_access') !== -1;

    if (grantPresent && shouldIssue) {
      const RefreshToken = provider.RefreshToken;
      const rt = new RefreshToken({
        accountId: account.accountId,
        acr: code.acr,
        amr: code.amr,
        authTime: code.authTime,
        claims: code.claims,
        clientId: ctx.oidc.client.clientId,
        grantId: code.grantId,
        nonce: code.nonce,
        scope: code.scope,
        sid: code.sid,
      });

      refreshToken = await rt.save();
    }

    const IdToken = provider.IdToken;
    const token = new IdToken(Object.assign({}, await Promise.resolve(account.claims()), {
      acr: code.acr,
      amr: code.amr,
      auth_time: code.authTime,
    }), ctx.oidc.client.sectorIdentifier);

    token.scope = code.scope;
    token.mask = _.get(code.claims, 'id_token', {});

    token.set('nonce', code.nonce);
    token.set('at_hash', accessToken);
    token.set('rt_hash', refreshToken);
    token.set('sid', code.sid);

    const idToken = await token.sign(ctx.oidc.client);

    ctx.body = {
      access_token: accessToken,
      expires_in: expiresIn,
      id_token: idToken,
      refresh_token: refreshToken,
      token_type: tokenType,
    };

    await next();
  };
};

module.exports.parameters = ['code', 'redirect_uri', 'code_verifier'];<|MERGE_RESOLUTION|>--- conflicted
+++ resolved
@@ -71,13 +71,8 @@
     const expiresIn = AccessToken.expiresIn;
 
     let refreshToken;
-<<<<<<< HEAD
     const grantPresent = ctx.oidc.client.grantTypes.indexOf('refresh_token') !== -1;
-    const shouldIssue = instance(provider).configuration('features.refreshToken') ||
-=======
-    const grantPresent = this.oidc.client.grantTypes.indexOf('refresh_token') !== -1;
     const shouldIssue = instance(provider).configuration('features.alwaysIssueRefresh') ||
->>>>>>> 41d2f78e
       code.scope.split(' ').indexOf('offline_access') !== -1;
 
     if (grantPresent && shouldIssue) {
