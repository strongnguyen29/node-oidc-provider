--- conflicted
+++ resolved
@@ -51,11 +51,7 @@
     ctx.assert(code.redirectUri === ctx.oidc.params.redirect_uri,
       new errors.InvalidGrantError('authorization code redirect_uri mismatch'));
 
-<<<<<<< HEAD
-    const account = await provider.Account.findById(code.accountId);
-=======
-    const account = yield provider.Account.findById.call(this, code.accountId);
->>>>>>> 7dcceb8a
+    const account = await provider.Account.findById.call(ctx, code.accountId);
 
     ctx.assert(account,
       new errors.InvalidGrantError('authorization code invalid (referenced account not found)'));
