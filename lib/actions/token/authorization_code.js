'use strict';

const _ = require('lodash');
const assert = require('assert');
const base64url = require('base64url');
const crypto = require('crypto');
const errors = require('../../helpers/errors');
const presence = require('../../helpers/validate_presence');
const instance = require('../../helpers/weak_cache');

module.exports.handler = function getAuthorizationCodeHandler(provider) {
<<<<<<< HEAD
  return async function authorizationCodeResponse(ctx, next) {
    presence.call(ctx, ['code', 'redirect_uri']);
=======
  const pkce = instance(provider).configuration('features.pkce');
  return function* authorizationCodeResponse(next) {
    presence.call(this, ['code', 'redirect_uri']);
>>>>>>> aa11b90d

    const code = await provider.AuthorizationCode.find(ctx.oidc.params.code, {
      ignoreExpiration: true,
    });

    ctx.assert(code, new errors.InvalidGrantError('authorization code not found'));
    ctx.assert(!code.isExpired, new errors.InvalidGrantError('authorization code is expired'));

    // PKCE check
    if (pkce && (this.oidc.params.code_verifier || code.codeChallenge)) {
      try {
<<<<<<< HEAD
        assert(ctx.oidc.params.code_verifier);
        let expected = ctx.oidc.params.code_verifier;
=======
        let expected = this.oidc.params.code_verifier;
        assert(expected);
>>>>>>> aa11b90d

        if (code.codeChallengeMethod === 'S256') {
          expected = base64url(crypto.createHash('sha256').update(expected).digest());
        }

        assert.equal(code.codeChallenge, expected);
      } catch (err) {
        ctx.throw(new errors.InvalidGrantError('PKCE verification failed'));
      }
    }

    try {
      ctx.assert(!code.consumed,
        new errors.InvalidGrantError('authorization code already consumed'));

      await code.consume();
    } catch (err) {
      await code.destroy();
      throw err;
    }

    ctx.assert(code.clientId === ctx.oidc.client.clientId,
      new errors.InvalidGrantError('authorization code client mismatch'));

    ctx.assert(code.redirectUri === ctx.oidc.params.redirect_uri,
      new errors.InvalidGrantError('authorization code redirect_uri mismatch'));

    const account = await provider.Account.findById.call(ctx, code.accountId);

    ctx.assert(account,
      new errors.InvalidGrantError('authorization code invalid (referenced account not found)'));

    const AccessToken = provider.AccessToken;
    const at = new AccessToken({
      accountId: account.accountId,
      claims: code.claims,
      clientId: ctx.oidc.client.clientId,
      grantId: code.grantId,
      scope: code.scope,
      sid: code.sid,
    });

    const accessToken = await at.save();
    const tokenType = 'Bearer';
    const expiresIn = AccessToken.expiresIn;

    let refreshToken;
    const grantPresent = ctx.oidc.client.grantTypes.indexOf('refresh_token') !== -1;
    const shouldIssue = instance(provider).configuration('features.alwaysIssueRefresh') ||
      code.scope.split(' ').indexOf('offline_access') !== -1;

    if (grantPresent && shouldIssue) {
      const RefreshToken = provider.RefreshToken;
      const rt = new RefreshToken({
        accountId: account.accountId,
        acr: code.acr,
        amr: code.amr,
        authTime: code.authTime,
        claims: code.claims,
        clientId: ctx.oidc.client.clientId,
        grantId: code.grantId,
        nonce: code.nonce,
        scope: code.scope,
        sid: code.sid,
      });

<<<<<<< HEAD
      refreshToken = await rt.save();
=======
      if (this.oidc.onlyPKCE) {
        rt.onlyPKCE = true;
      }

      refreshToken = yield rt.save();
>>>>>>> aa11b90d
    }

    const IdToken = provider.IdToken;
    const token = new IdToken(Object.assign({}, await Promise.resolve(account.claims()), {
      acr: code.acr,
      amr: code.amr,
      auth_time: code.authTime,
    }), ctx.oidc.client.sectorIdentifier);

    token.scope = code.scope;
    token.mask = _.get(code.claims, 'id_token', {});

    token.set('nonce', code.nonce);
    token.set('at_hash', accessToken);
    token.set('rt_hash', refreshToken);
    token.set('sid', code.sid);

    const idToken = await token.sign(ctx.oidc.client);

    ctx.body = {
      access_token: accessToken,
      expires_in: expiresIn,
      id_token: idToken,
      refresh_token: refreshToken,
      token_type: tokenType,
    };

    await next();
  };
};

module.exports.parameters = ['code', 'redirect_uri', 'code_verifier'];<|MERGE_RESOLUTION|>--- conflicted
+++ resolved
@@ -9,14 +9,9 @@
 const instance = require('../../helpers/weak_cache');
 
 module.exports.handler = function getAuthorizationCodeHandler(provider) {
-<<<<<<< HEAD
+  const pkce = instance(provider).configuration('features.pkce');
   return async function authorizationCodeResponse(ctx, next) {
     presence.call(ctx, ['code', 'redirect_uri']);
-=======
-  const pkce = instance(provider).configuration('features.pkce');
-  return function* authorizationCodeResponse(next) {
-    presence.call(this, ['code', 'redirect_uri']);
->>>>>>> aa11b90d
 
     const code = await provider.AuthorizationCode.find(ctx.oidc.params.code, {
       ignoreExpiration: true,
@@ -26,15 +21,10 @@
     ctx.assert(!code.isExpired, new errors.InvalidGrantError('authorization code is expired'));
 
     // PKCE check
-    if (pkce && (this.oidc.params.code_verifier || code.codeChallenge)) {
+    if (pkce && (ctx.oidc.params.code_verifier || code.codeChallenge)) {
       try {
-<<<<<<< HEAD
-        assert(ctx.oidc.params.code_verifier);
         let expected = ctx.oidc.params.code_verifier;
-=======
-        let expected = this.oidc.params.code_verifier;
         assert(expected);
->>>>>>> aa11b90d
 
         if (code.codeChallengeMethod === 'S256') {
           expected = base64url(crypto.createHash('sha256').update(expected).digest());
@@ -101,15 +91,11 @@
         sid: code.sid,
       });
 
-<<<<<<< HEAD
-      refreshToken = await rt.save();
-=======
-      if (this.oidc.onlyPKCE) {
+      if (ctx.oidc.onlyPKCE) {
         rt.onlyPKCE = true;
       }
 
-      refreshToken = yield rt.save();
->>>>>>> aa11b90d
+      refreshToken = await rt.save();
     }
 
     const IdToken = provider.IdToken;
