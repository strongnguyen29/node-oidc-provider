--- conflicted
+++ resolved
@@ -18,20 +18,14 @@
     let refreshTokenValue = ctx.oidc.params.refresh_token;
     let refreshToken = await RefreshToken.find(refreshTokenValue, { ignoreExpiration: true });
 
-<<<<<<< HEAD
+    if (ctx.oidc.onlyPKCE) {
+      ctx.assert(refreshToken && refreshToken.onlyPKCE,
+        new errors.InvalidClientError('pkce for refresh token assumed but was not used'));
+    }
+
     ctx.assert(refreshToken, new errors.InvalidGrantError('refresh token not found'));
     ctx.assert(!refreshToken.isExpired, new errors.InvalidGrantError('refresh token is expired'));
     ctx.assert(refreshToken.clientId === ctx.oidc.client.clientId,
-=======
-    if (this.oidc.onlyPKCE) {
-      this.assert(refreshToken && refreshToken.onlyPKCE,
-        new errors.InvalidClientError('pkce for refresh token assumed but was not used'));
-    }
-
-    this.assert(refreshToken, new errors.InvalidGrantError('refresh token not found'));
-    this.assert(!refreshToken.isExpired, new errors.InvalidGrantError('refresh token is expired'));
-    this.assert(refreshToken.clientId === this.oidc.client.clientId,
->>>>>>> aa11b90d
       new errors.InvalidGrantError('refresh token client mismatch'));
 
     const refreshTokenScopes = refreshToken.scope.split(' ');
