--- conflicted
+++ resolved
@@ -35,11 +35,7 @@
       });
     }
 
-<<<<<<< HEAD
-    const account = await Account.findById(refreshToken.accountId);
-=======
-    const account = yield Account.findById.call(this, refreshToken.accountId);
->>>>>>> 7dcceb8a
+    const account = await Account.findById.call(ctx, refreshToken.accountId);
 
     ctx.assert(account,
       new errors.InvalidGrantError('refresh token invalid (referenced account not found)'));
