const _ = require('lodash');
const { InvalidGrantError, InvalidClientError } = require('../../helpers/errors');
const presence = require('../../helpers/validate_presence');
const instance = require('../../helpers/weak_cache');

module.exports.handler = function getRefreshTokenHandler(provider) {
  return async function refreshTokenResponse(ctx, next) {
    presence(ctx, ['refresh_token']);

    const { RefreshToken, Account, AccessToken, IdToken } = provider;

<<<<<<< HEAD
    let refreshTokenValue = ctx.oidc.params.refresh_token;
    let refreshToken = await RefreshToken.find(refreshTokenValue, { ignoreExpiration: true });
=======
    let refreshTokenValue = this.oidc.params.refresh_token;
    let refreshToken = yield RefreshToken.find(refreshTokenValue, { ignoreExpiration: true });

    if (this.oidc.nativeAuthSkip) {
      this.assert(refreshToken && refreshToken.onlyPKCE,
        new errors.InvalidClientError('pkce for refresh token assumed but was not used'));
    }
>>>>>>> 2fb8fffd

    ctx.assert(refreshToken, new InvalidGrantError('refresh token not found'));
    ctx.assert(!refreshToken.isExpired, new InvalidGrantError('refresh token is expired'));
    ctx.assert(refreshToken.clientId === ctx.oidc.client.clientId,
      new InvalidGrantError('refresh token client mismatch'));

    const refreshTokenScopes = refreshToken.scope.split(' ');

    if (ctx.oidc.params.scope) {
      const missing = _.difference(ctx.oidc.params.scope.split(' '), refreshTokenScopes);

      ctx.assert(_.isEmpty(missing), 400, 'invalid_scope', {
        error_description: 'refresh token missing requested scope',
        scope: missing.join(' '),
      });
    }

    const account = await Account.findById(ctx, refreshToken.accountId);

    ctx.assert(account,
      new InvalidGrantError('refresh token invalid (referenced account not found)'));

    if (instance(provider).configuration('refreshTokenRotation') === 'rotateAndConsume') {
      try {
        ctx.assert(!refreshToken.consumed,
          new InvalidGrantError('refresh token already used'));

        await refreshToken.consume();

        refreshToken = new RefreshToken(Object.assign({}, {
          accountId: refreshToken.accountId,
          acr: refreshToken.acr,
          amr: refreshToken.amr,
          authTime: refreshToken.authTime,
          claims: refreshToken.claims,
          clientId: refreshToken.clientId,
          grantId: refreshToken.grantId,
          nonce: refreshToken.nonce,
          scope: ctx.oidc.params.scope || refreshToken.scope,
          sid: refreshToken.sid,
        }));

        refreshTokenValue = await refreshToken.save();
      } catch (err) {
        await refreshToken.destroy();
        throw err;
      }
    }

    const at = new AccessToken({
      accountId: account.accountId,
      claims: refreshToken.claims,
      clientId: ctx.oidc.client.clientId,
      grantId: refreshToken.grantId,
      scope: ctx.oidc.params.scope || refreshToken.scope,
      sid: refreshToken.sid,
    });

    const accessToken = await at.save();
    const { expiresIn } = AccessToken;

    const token = new IdToken(Object.assign({}, await Promise.resolve(account.claims()), {
      acr: refreshToken.acr,
      amr: refreshToken.amr,
      auth_time: refreshToken.authTime,
    }), ctx.oidc.client.sectorIdentifier);

    token.scope = refreshToken.scope;
    token.mask = _.get(refreshToken.claims, 'id_token', {});

    token.set('nonce', refreshToken.nonce);
    token.set('at_hash', accessToken);
    token.set('rt_hash', refreshTokenValue);
    token.set('sid', refreshToken.sid);

    const idToken = await token.sign(ctx.oidc.client);

    ctx.body = {
      access_token: accessToken,
      expires_in: expiresIn,
      id_token: idToken,
      refresh_token: refreshTokenValue,
      token_type: 'Bearer',
    };

    await next();
  };
};

module.exports.parameters = ['refresh_token', 'scope'];<|MERGE_RESOLUTION|>--- conflicted
+++ resolved
@@ -1,5 +1,5 @@
 const _ = require('lodash');
-const { InvalidGrantError, InvalidClientError } = require('../../helpers/errors');
+const { InvalidGrantError } = require('../../helpers/errors');
 const presence = require('../../helpers/validate_presence');
 const instance = require('../../helpers/weak_cache');
 
@@ -9,18 +9,8 @@
 
     const { RefreshToken, Account, AccessToken, IdToken } = provider;
 
-<<<<<<< HEAD
     let refreshTokenValue = ctx.oidc.params.refresh_token;
     let refreshToken = await RefreshToken.find(refreshTokenValue, { ignoreExpiration: true });
-=======
-    let refreshTokenValue = this.oidc.params.refresh_token;
-    let refreshToken = yield RefreshToken.find(refreshTokenValue, { ignoreExpiration: true });
-
-    if (this.oidc.nativeAuthSkip) {
-      this.assert(refreshToken && refreshToken.onlyPKCE,
-        new errors.InvalidClientError('pkce for refresh token assumed but was not used'));
-    }
->>>>>>> 2fb8fffd
 
     ctx.assert(refreshToken, new InvalidGrantError('refresh token not found'));
     ctx.assert(!refreshToken.isExpired, new InvalidGrantError('refresh token is expired'));
