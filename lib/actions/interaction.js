--- conflicted
+++ resolved
@@ -61,25 +61,14 @@
     post: compose([
       parseBody,
       parseCookie,
-<<<<<<< HEAD
       async function interactionSubmit(ctx, next) {
-        switch (ctx.request.body.view) { // eslint-disable-line default-case
-=======
-      function* interactionSubmit(next) {
-        switch (this.oidc.body.view) { // eslint-disable-line default-case
->>>>>>> 06dcb26c
+        switch (ctx.oidc.body.view) { // eslint-disable-line default-case
           case 'login':
             provider.resume(ctx, ctx.uuid, {
               login: {
-<<<<<<< HEAD
-                account: ctx.request.body.login,
+                account: ctx.oidc.body.login,
                 acr: '1',
-                remember: !!ctx.request.body.remember,
-=======
-                account: this.oidc.body.login,
-                acr: '1',
-                remember: !!this.oidc.body.remember,
->>>>>>> 06dcb26c
+                remember: !!ctx.oidc.body.remember,
                 ts: Math.floor(Date.now() / 1000),
               },
               consent: {},
