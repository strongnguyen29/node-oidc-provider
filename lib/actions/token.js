--- conflicted
+++ resolved
@@ -36,26 +36,16 @@
       await next();
     },
 
-<<<<<<< HEAD
     async function callTokenHandler(ctx, next) {
+      debug('accepted uuid=%s %o', ctx.oidc.uuid, ctx.oidc.params);
       const grantType = ctx.oidc.params.grant_type;
-=======
-    function* callTokenHandler(next) {
-      debug('accepted uuid=%s %o', this.oidc.uuid, this.oidc.params);
-      const grantType = this.oidc.params.grant_type;
->>>>>>> 8c624feb
 
       const grantTypeHandlers = instance(provider).grantTypeHandlers;
       /* istanbul ignore else */
       if (grantTypeHandlers.has(grantType)) {
-<<<<<<< HEAD
         await grantTypeHandlers.get(grantType)(ctx, next);
         provider.emit('grant.success', ctx);
-=======
-        yield grantTypeHandlers.get(grantType).call(this, next);
-        provider.emit('grant.success', this);
-        debug('uuid=%s response %o', this.oidc.uuid, this.body);
->>>>>>> 8c624feb
+        debug('uuid=%s response %o', ctx.oidc.uuid, ctx.body);
       } else {
         ctx.throw(500, 'server_error', {
           error_description: 'not implemented grant type',
