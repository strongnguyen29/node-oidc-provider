'use strict';

const _ = require('lodash');
const crypto = require('crypto');
const compose = require('koa-compose');

const errors = require('../helpers/errors');
const JWT = require('../helpers/jwt');
const redirectUri = require('../helpers/redirect_uri');
const instance = require('../helpers/weak_cache');

const rejectDupes = require('../shared/check_dupes');
const bodyParser = require('../shared/conditional_body');
const paramsMiddleware = require('../shared/get_params');

const parseBody = bodyParser('application/x-www-form-urlencoded');

module.exports = function endSessionAction(provider) {
  const STATES = new RegExp(`${provider.cookieName('state')}\\.(\\S+)=`, 'g');

  async function loadClient(clientId) {
    // Validate: client_id param
    const client = await provider.Client.find(clientId);

    this.assert(client, new errors.InvalidClientError('unrecognized azp or aud claims'));

    return client;
  }

  return {
    get: compose([
      paramsMiddleware(['id_token_hint', 'post_logout_redirect_uri', 'state']),

      rejectDupes,

      async function endSessionChecks(ctx, next) {
        const params = ctx.oidc.params;

        if (params.id_token_hint) {
          let client;

          const clientId = (() => {
            try {
              const jot = JWT.decode(params.id_token_hint);
              return jot.payload.azp || jot.payload.aud;
            } catch (err) {
              return ctx.throw(new errors.InvalidRequestError(
                `could not decode id_token_hint (${err.message})`));
            }
          })();

          try {
            client = await loadClient.call(ctx, clientId);
            await provider.IdToken.validate(params.id_token_hint, client);
          } catch (err) {
            ctx.throw(new errors.InvalidRequestError(
              `could not validate id_token_hint (${err.message})`));
          }

          if (params.post_logout_redirect_uri) {
            ctx.assert(client.postLogoutRedirectUriAllowed(params.post_logout_redirect_uri),
              new errors.InvalidRequestError('post_logout_redirect_uri not registered'));
          }

          ctx.oidc.client = client;
        } else {
          params.post_logout_redirect_uri = undefined;
        }

        await next();
      },

      async function renderLogout(ctx, next) {
        const secret = crypto.randomBytes(24).toString('hex');

        ctx.oidc.session.logout = {
          secret,
<<<<<<< HEAD
          clientId: ctx.oidc.client ? ctx.oidc.client.clientId : undefined,
          postLogoutRedirectUri: ctx.oidc.params.post_logout_redirect_uri ||
=======
          clientId: this.oidc.client ? this.oidc.client.clientId : undefined,
          state: this.oidc.params.state,
          postLogoutRedirectUri: this.oidc.params.post_logout_redirect_uri ||
>>>>>>> eb50b18f
            instance(provider).configuration('postLogoutRedirectUri'),
        };

        ctx.type = 'html';
        ctx.status = 200;

        const formhtml = `<form id="op.logoutForm" method="post" action="${ctx.oidc.urlFor('end_session')}"><input type="hidden" name="xsrf" value="${secret}"/></form>`;
        instance(provider).configuration('logoutSource').call(ctx, formhtml);

        await next();
      },
    ]),

    post: compose([
      parseBody,

      paramsMiddleware(['xsrf', 'logout']),

      rejectDupes,

      async function checkLogoutToken(ctx, next) {
        ctx.assert(ctx.oidc.session.logout, new errors.InvalidRequestError(
          'could not find logout details'));
        ctx.assert(ctx.oidc.session.logout.secret === ctx.oidc.params.xsrf,
          new errors.InvalidRequestError('xsrf token invalid'));
        await next();
      },

      async function endSession(ctx, next) {
        const params = ctx.oidc.session.logout;

        const opts = _.omit(instance(provider).configuration('cookies.long'), 'maxAge', 'expires');

        if (ctx.oidc.params.logout) {
          if (instance(provider).configuration('features.backchannelLogout')) {
            try {
              const Client = provider.Client;
              const clientIds = Object.keys(ctx.oidc.session.authorizations);
              const logouts = clientIds.map(visitedClientId => Client.find(visitedClientId)
                .then((visitedClient) => {
                  if (visitedClient && visitedClient.backchannelLogoutUri) {
                    return visitedClient.backchannelLogout(ctx.oidc.session.accountId(),
                      ctx.oidc.session.sidFor(visitedClient.clientId));
                  }
                  return undefined;
                }));

              await Promise.all(logouts);
            } catch (err) {}
          }

          await ctx.oidc.session.destroy();

          // get all cookies matching _state.[clientId](.sig) and drop them
          const cookies = ctx.get('cookie').match(STATES);
          if (cookies) {
            cookies.forEach((val) => {
              const name = val.slice(0, -1);
              if (!name.endsWith('.sig')) ctx.cookies.set(val.slice(0, -1), null, opts);
            });
          }

          ctx.cookies.set(provider.cookieName('session'), null, opts);
        } else if (params.clientId) {
          delete ctx.oidc.session.authorizations[params.clientId];
          ctx.cookies.set(`${provider.cookieName('state')}.${params.clientId}`, null, opts);
        }

        const uri = redirectUri(params.postLogoutRedirectUri,
          params.state != null ? { state: params.state } : undefined); // eslint-disable-line eqeqeq

        ctx.redirect(uri);

        await next();
      },
    ]),
  };
};<|MERGE_RESOLUTION|>--- conflicted
+++ resolved
@@ -75,14 +75,9 @@
 
         ctx.oidc.session.logout = {
           secret,
-<<<<<<< HEAD
           clientId: ctx.oidc.client ? ctx.oidc.client.clientId : undefined,
+          state: ctx.oidc.params.state,
           postLogoutRedirectUri: ctx.oidc.params.post_logout_redirect_uri ||
-=======
-          clientId: this.oidc.client ? this.oidc.client.clientId : undefined,
-          state: this.oidc.params.state,
-          postLogoutRedirectUri: this.oidc.params.post_logout_redirect_uri ||
->>>>>>> eb50b18f
             instance(provider).configuration('postLogoutRedirectUri'),
         };
 
