'use strict';

const _ = require('lodash');
const crypto = require('crypto');
const compose = require('koa-compose');

const errors = require('../helpers/errors');
const JWT = require('../helpers/jwt');
const redirectUri = require('../helpers/redirect_uri');
const instance = require('../helpers/weak_cache');

const rejectDupes = require('../shared/check_dupes');
const bodyParser = require('../shared/conditional_body');
const paramsMiddleware = require('../shared/get_params');

const parseBody = bodyParser('application/x-www-form-urlencoded');

module.exports = function endSessionAction(provider) {
  const STATES = new RegExp(`${provider.cookieName('state')}\\.(\\S+)=`, 'g');

  async function loadClient(clientId) {
    // Validate: client_id param
    const client = await provider.Client.find(clientId);

    this.assert(client, new errors.InvalidClientError('unrecognized azp or aud claims'));

    return client;
  }

  return {
    get: compose([
      paramsMiddleware(['id_token_hint', 'post_logout_redirect_uri', 'state']),

      rejectDupes,

      async function endSessionChecks(ctx, next) {
        const params = ctx.oidc.params;

        if (params.id_token_hint) {
          let client;

          const clientId = (() => {
            try {
              const jot = JWT.decode(params.id_token_hint);
              return jot.payload.azp || jot.payload.aud;
            } catch (err) {
              return ctx.throw(new errors.InvalidRequestError(
                `could not decode id_token_hint (${err.message})`));
            }
          })();

          try {
            client = await loadClient.call(ctx, clientId);
            await provider.IdToken.validate(params.id_token_hint, client);
          } catch (err) {
            ctx.throw(new errors.InvalidRequestError(
              `could not validate id_token_hint (${err.message})`));
          }

          if (params.post_logout_redirect_uri) {
            ctx.assert(client.postLogoutRedirectUriAllowed(params.post_logout_redirect_uri),
              new errors.InvalidRequestError('post_logout_redirect_uri not registered'));
          }

          ctx.oidc.client = client;
        } else {
          params.post_logout_redirect_uri = undefined;
        }

        await next();
      },

      async function renderLogout(ctx, next) {
        const secret = crypto.randomBytes(24).toString('hex');

        ctx.oidc.session.logout = {
          secret,
          clientId: ctx.oidc.client ? ctx.oidc.client.clientId : undefined,
          state: ctx.oidc.params.state,
          postLogoutRedirectUri: ctx.oidc.params.post_logout_redirect_uri ||
            instance(provider).configuration('postLogoutRedirectUri'),
        };

        ctx.type = 'html';
        ctx.status = 200;

        const formhtml = `<form id="op.logoutForm" method="post" action="${ctx.oidc.urlFor('end_session')}"><input type="hidden" name="xsrf" value="${secret}"/></form>`;
        instance(provider).configuration('logoutSource').call(ctx, formhtml);

        await next();
      },
    ]),

    post: compose([
      parseBody,

      paramsMiddleware(['xsrf', 'logout']),

      rejectDupes,

      async function checkLogoutToken(ctx, next) {
        ctx.assert(ctx.oidc.session.logout, new errors.InvalidRequestError(
          'could not find logout details'));
        ctx.assert(ctx.oidc.session.logout.secret === ctx.oidc.params.xsrf,
          new errors.InvalidRequestError('xsrf token invalid'));
        await next();
      },

      async function endSession(ctx, next) {
        const params = ctx.oidc.session.logout;

        const opts = _.omit(instance(provider).configuration('cookies.long'), 'maxAge', 'expires');

        if (ctx.oidc.params.logout) {
          if (instance(provider).configuration('features.backchannelLogout')) {
            try {
              const Client = provider.Client;
              const clientIds = Object.keys(ctx.oidc.session.authorizations);
              const logouts = clientIds.map(visitedClientId => Client.find(visitedClientId)
                .then((visitedClient) => {
                  if (visitedClient && visitedClient.backchannelLogoutUri) {
                    return visitedClient.backchannelLogout(ctx.oidc.session.accountId(),
                      ctx.oidc.session.sidFor(visitedClient.clientId));
                  }
                  return undefined;
                }));

              await Promise.all(logouts);
            } catch (err) {}
          }

          await ctx.oidc.session.destroy();

          // get all cookies matching _state.[clientId](.sig) and drop them
          const cookies = ctx.get('cookie').match(STATES);
          if (cookies) {
            cookies.forEach((val) => {
              const name = val.slice(0, -1);
              if (!name.endsWith('.sig')) ctx.cookies.set(val.slice(0, -1), null, opts);
            });
          }

          ctx.cookies.set(provider.cookieName('session'), null, opts);
        } else if (params.clientId) {
          delete ctx.oidc.session.authorizations[params.clientId];
          ctx.cookies.set(`${provider.cookieName('state')}.${params.clientId}`, null, opts);
        }

        const uri = redirectUri(params.postLogoutRedirectUri,
          params.state != null ? { state: params.state } : undefined); // eslint-disable-line eqeqeq

<<<<<<< HEAD
        ctx.redirect(uri);
=======
        provider.emit('end_session.success', this);
        this.redirect(uri);
>>>>>>> 26bc4335

        await next();
      },
    ]),
  };
};<|MERGE_RESOLUTION|>--- conflicted
+++ resolved
@@ -149,12 +149,8 @@
         const uri = redirectUri(params.postLogoutRedirectUri,
           params.state != null ? { state: params.state } : undefined); // eslint-disable-line eqeqeq
 
-<<<<<<< HEAD
+        provider.emit('end_session.success', ctx);
         ctx.redirect(uri);
-=======
-        provider.emit('end_session.success', this);
-        this.redirect(uri);
->>>>>>> 26bc4335
 
         await next();
       },
