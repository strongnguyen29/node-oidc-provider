--- conflicted
+++ resolved
@@ -16,13 +16,9 @@
 const parseBody = bodyParser('application/x-www-form-urlencoded');
 
 module.exports = function endSessionAction(provider) {
-<<<<<<< HEAD
-  async function loadClient(clientId) {
-=======
   const STATES = new RegExp(`${provider.cookieName('state')}\\.(\\S+)=`, 'g');
 
-  const loadClient = function* loadClient(clientId) {
->>>>>>> 9c6b1335
+  async function loadClient(clientId) {
     // Validate: client_id param
     const client = await provider.Client.find(clientId);
 
@@ -87,13 +83,8 @@
         ctx.type = 'html';
         ctx.status = 200;
 
-<<<<<<< HEAD
-        const formhtml = `<form id="op.logoutForm" method="post" action="${provider.pathFor('end_session')}"><input type="hidden" name="xsrf" value="${secret}"/></form>`;
+        const formhtml = `<form id="op.logoutForm" method="post" action="${ctx.oidc.urlFor('end_session')}"><input type="hidden" name="xsrf" value="${secret}"/></form>`;
         instance(provider).configuration('logoutSource').call(ctx, formhtml);
-=======
-        const formhtml = `<form id="op.logoutForm" method="post" action="${this.oidc.urlFor('end_session')}"><input type="hidden" name="xsrf" value="${secret}"/></form>`;
-        instance(provider).configuration('logoutSource').call(this, formhtml);
->>>>>>> 9c6b1335
 
         await next();
       },
@@ -140,30 +131,18 @@
           await ctx.oidc.session.destroy();
 
           // get all cookies matching _state.[clientId](.sig) and drop them
-<<<<<<< HEAD
           const cookies = ctx.get('cookie').match(STATES);
-          if (cookies) cookies.forEach(val => ctx.cookies.set(val.slice(0, -1), null, cookieOpts));
-
-          ctx.cookies.set('_session', null, cookieOpts);
-          ctx.cookies.set('_session.sig', null, cookieOpts);
-        } else if (params.clientId) {
-          delete ctx.oidc.session.authorizations[params.clientId];
-          ctx.cookies.set(`_state.${params.clientId}`, null, cookieOpts);
-          ctx.cookies.set(`_state.${params.clientId}.sig`, null, cookieOpts);
-=======
-          const cookies = this.get('cookie').match(STATES);
           if (cookies) {
             cookies.forEach((val) => {
               const name = val.slice(0, -1);
-              if (!name.endsWith('.sig')) this.cookies.set(val.slice(0, -1), null, opts);
+              if (!name.endsWith('.sig')) ctx.cookies.set(val.slice(0, -1), null, opts);
             });
           }
 
-          this.cookies.set(provider.cookieName('session'), null, opts);
+          ctx.cookies.set(provider.cookieName('session'), null, opts);
         } else if (params.clientId) {
-          delete this.oidc.session.authorizations[params.clientId];
-          this.cookies.set(`${provider.cookieName('state')}.${params.clientId}`, null, opts);
->>>>>>> 9c6b1335
+          delete ctx.oidc.session.authorizations[params.clientId];
+          ctx.cookies.set(`${provider.cookieName('state')}.${params.clientId}`, null, opts);
         }
 
         const uri = redirectUri(params.postLogoutRedirectUri,
