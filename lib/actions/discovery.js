'use strict';

const _ = require('lodash');
const instance = require('../helpers/weak_cache');

module.exports = function discoveryAction(provider) {
  const config = instance(provider).configuration();

<<<<<<< HEAD
  return async function renderConfiguration(ctx, next) {
    ctx.body = {
      acr_values_supported: config.acrValues,
      authorization_endpoint: ctx.oidc.urlFor('authorization'),
=======
  return function* renderConfiguration(next) {
    this.body = {
      acr_values_supported: config.acrValues.length ? config.acrValues : undefined,
      authorization_endpoint: this.oidc.urlFor('authorization'),
>>>>>>> cd4280ab
      claims_parameter_supported: !!config.features.claimsParameter,
      claims_supported: config.claimsSupported,
      grant_types_supported: Array.from(config.grantTypes),
      id_token_signing_alg_values_supported: config.idTokenSigningAlgValues,
      issuer: provider.issuer,
      jwks_uri: ctx.oidc.urlFor('certificates'),
      registration_endpoint: config.features.registration ?
        ctx.oidc.urlFor('registration') : undefined,
      request_object_signing_alg_values_supported:
        config.features.request || config.features.requestUri ?
          config.requestObjectSigningAlgValues : undefined,
      request_parameter_supported: !!config.features.request,
      request_uri_parameter_supported: !!config.features.requestUri,
      require_request_uri_registration: config.features.requestUri ?
        config.features.requestUri.requireRequestUriRegistration : undefined,
      response_modes_supported: [
        'form_post',
        'fragment',
        'query',
      ],
      response_types_supported: config.responseTypes,
      scopes_supported: config.scopes,
      subject_types_supported: config.subjectTypes,
      token_endpoint: ctx.oidc.urlFor('token'),
      token_endpoint_auth_methods_supported: config.tokenEndpointAuthMethods,
      token_endpoint_auth_signing_alg_values_supported: config.tokenEndpointAuthSigningAlgValues,
      token_introspection_endpoint: config.features.introspection ?
        ctx.oidc.urlFor('introspection') : undefined,
      token_revocation_endpoint: config.features.revocation ?
        ctx.oidc.urlFor('revocation') : undefined,
      userinfo_endpoint: ctx.oidc.urlFor('userinfo'),
      userinfo_signing_alg_values_supported: config.userinfoSigningAlgValues,
    };

    if (config.features.encryption) {
      ctx.body.id_token_encryption_alg_values_supported = config.idTokenEncryptionAlgValues;
      ctx.body.id_token_encryption_enc_values_supported = config.idTokenEncryptionEncValues;
      ctx.body.userinfo_encryption_alg_values_supported = config.userinfoEncryptionAlgValues;
      ctx.body.userinfo_encryption_enc_values_supported = config.userinfoEncryptionEncValues;

      if (config.features.request || config.features.requestUri) {
        ctx.body.request_object_encryption_alg_values_supported =
          config.requestObjectEncryptionAlgValues;
        ctx.body.request_object_encryption_enc_values_supported =
          config.requestObjectEncryptionEncValues;
      }
    }

    if (config.features.sessionManagement) {
      ctx.body.check_session_iframe = ctx.oidc.urlFor('check_session');
      ctx.body.end_session_endpoint = ctx.oidc.urlFor('end_session');

      if (config.features.backchannelLogout) {
        ctx.body.backchannel_logout_supported = true;
        ctx.body.backchannel_logout_session_supported = true;
      }
    }

    _.defaults(ctx.body, config.discovery);

    await next();
  };
};<|MERGE_RESOLUTION|>--- conflicted
+++ resolved
@@ -6,17 +6,10 @@
 module.exports = function discoveryAction(provider) {
   const config = instance(provider).configuration();
 
-<<<<<<< HEAD
   return async function renderConfiguration(ctx, next) {
     ctx.body = {
-      acr_values_supported: config.acrValues,
+      acr_values_supported: config.acrValues.length ? config.acrValues : undefined,
       authorization_endpoint: ctx.oidc.urlFor('authorization'),
-=======
-  return function* renderConfiguration(next) {
-    this.body = {
-      acr_values_supported: config.acrValues.length ? config.acrValues : undefined,
-      authorization_endpoint: this.oidc.urlFor('authorization'),
->>>>>>> cd4280ab
       claims_parameter_supported: !!config.features.claimsParameter,
       claims_supported: config.claimsSupported,
       grant_types_supported: Array.from(config.grantTypes),
