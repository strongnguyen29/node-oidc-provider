const compose = require('koa-compose');
const debug = require('debug')('oidc-provider:introspection');

const PARAM_LIST = new Set(['token', 'token_type_hint']);

const presence = require('../helpers/validate_presence');
const authAndParams = require('../shared/chains/client_auth');
const noCache = require('../shared/no_cache');
const mask = require('../helpers/claims');
const instance = require('../helpers/weak_cache');

module.exports = function introspectionAction(provider) {
  const Claims = mask(instance(provider).configuration());

  function getAccessToken(token) {
    return provider.AccessToken.find(token, {
      ignoreExpiration: true,
    });
  }

  function getClientCredentials(token) {
    return provider.ClientCredentials.find(token, {
      ignoreExpiration: true,
    });
  }

  function getRefreshToken(token) {
    return provider.RefreshToken.find(token, {
      ignoreExpiration: true,
    });
  }

  function findResult(results) {
    return results.find(found => !!found);
  }

  return compose([

    noCache,

    authAndParams(provider, PARAM_LIST, 'introspection'),

    async function validateTokenPresence(ctx, next) {
      presence(ctx, ['token']);
      await next();
    },

    async function debugOutput(ctx, next) {
      await next();
      debug('uuid=%s by client=%s token=%s response=%o',
        ctx.oidc.uuid,
        ctx.oidc.client.clientId,
        ctx.oidc.params.token, ctx.body);
    },

    async function renderTokenResponse(ctx, next) {
      const { params } = ctx.oidc;

      ctx.body = { active: false };

      let token;

      switch (params.token_type_hint) {
        case 'access_token':
          token = await getAccessToken(params.token)
            .then((result) => {
              if (result) return result;
              return Promise.all([
                getClientCredentials(params.token),
                getRefreshToken(params.token),
              ]).then(findResult).catch(() => {});
            });
          break;
        case 'client_credentials':
          token = await getClientCredentials(params.token)
            .then((result) => {
              if (result) return result;
              return Promise.all([
                getAccessToken(params.token),
                getRefreshToken(params.token),
              ]).then(findResult).catch(() => {});
            });
          break;
        case 'refresh_token':
          token = await getRefreshToken(params.token)
            .then((result) => {
              if (result) return result;
              return Promise.all([
                getAccessToken(params.token),
                getClientCredentials(params.token),
              ]).then(findResult).catch(() => {});
            });
          break;
        default:
          token = await Promise.all([
            getAccessToken(params.token),
            getClientCredentials(params.token),
            getRefreshToken(params.token),
          ]).then(findResult).catch(() => {});
      }

<<<<<<< HEAD
      switch (token && token.kind) {
        case 'AccessToken':
          ctx.body.token_type = 'access_token';
          break;
        case 'ClientCredentials':
          ctx.body.token_type = 'client_credentials';
          break;
        case 'RefreshToken':
          ctx.body.token_type = 'refresh_token';
          break;
        default:
          return;
=======
      try {
        token = yield tryhard;

        if (this.oidc.client.tokenEndpointAuthMethod === 'none' || this.oidc.nativeAuthSkip) {
          this.assert(token.clientId === this.oidc.client.clientId);
        }

        switch (token && token.kind) {
          case 'AccessToken':
            this.body.token_type = 'access_token';
            break;
          case 'ClientCredentials':
            this.body.token_type = 'client_credentials';
            break;
          case 'RefreshToken':
            this.body.token_type = 'refresh_token';
            break;
          default:
            return;
        }
      } catch (err) {}

      if (!this.body.token_type) {
        return;
>>>>>>> 2fb8fffd
      }

      if (token.clientId !== ctx.oidc.client.clientId) {
        ctx.body.sub = Claims.sub(token.accountId,
          (await provider.Client.find(token.clientId)).sectorIdentifier);
      } else {
        ctx.body.sub = Claims.sub(token.accountId, ctx.oidc.client.sectorIdentifier);
      }

      Object.assign(ctx.body, {
        active: token.isValid,
        client_id: token.clientId,
        exp: token.exp,
        iat: token.iat,
        sid: token.sid,
        iss: token.iss,
        jti: token.jti,
        scope: token.scope,
      });

      await next();
    },
  ]);
};<|MERGE_RESOLUTION|>--- conflicted
+++ resolved
@@ -99,7 +99,12 @@
           ]).then(findResult).catch(() => {});
       }
 
-<<<<<<< HEAD
+      if (ctx.oidc.client.introspectionEndpointAuthMethod === 'none') {
+        if (token.clientId !== ctx.oidc.client.clientId) {
+          return;
+        }
+      }
+
       switch (token && token.kind) {
         case 'AccessToken':
           ctx.body.token_type = 'access_token';
@@ -112,32 +117,6 @@
           break;
         default:
           return;
-=======
-      try {
-        token = yield tryhard;
-
-        if (this.oidc.client.tokenEndpointAuthMethod === 'none' || this.oidc.nativeAuthSkip) {
-          this.assert(token.clientId === this.oidc.client.clientId);
-        }
-
-        switch (token && token.kind) {
-          case 'AccessToken':
-            this.body.token_type = 'access_token';
-            break;
-          case 'ClientCredentials':
-            this.body.token_type = 'client_credentials';
-            break;
-          case 'RefreshToken':
-            this.body.token_type = 'refresh_token';
-            break;
-          default:
-            return;
-        }
-      } catch (err) {}
-
-      if (!this.body.token_type) {
-        return;
->>>>>>> 2fb8fffd
       }
 
       if (token.clientId !== ctx.oidc.client.clientId) {
