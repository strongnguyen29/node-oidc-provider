'use strict';

/*
 * Loads the End-User's account referenced by the session.
 */
module.exports = provider => async function loadAccount(ctx, next) {
  const accountId = ctx.oidc.session.accountId();

  if (accountId) {
    const Account = provider.Account;
<<<<<<< HEAD
    ctx.oidc.account = await Account.findById(accountId);
=======
    this.oidc.account = yield Account.findById.call(this, accountId);
>>>>>>> 7dcceb8a
  }

  await next();
};<|MERGE_RESOLUTION|>--- conflicted
+++ resolved
@@ -8,11 +8,7 @@
 
   if (accountId) {
     const Account = provider.Account;
-<<<<<<< HEAD
-    ctx.oidc.account = await Account.findById(accountId);
-=======
-    this.oidc.account = yield Account.findById.call(this, accountId);
->>>>>>> 7dcceb8a
+    ctx.oidc.account = await Account.findById.call(ctx, accountId);
   }
 
   await next();
