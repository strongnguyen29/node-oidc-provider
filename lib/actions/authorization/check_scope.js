--- conflicted
+++ resolved
@@ -9,9 +9,8 @@
  *
  * @throws: invalid_request
  */
-<<<<<<< HEAD
 module.exports = provider => async function checkScope(ctx, next) {
-  const scopes = ctx.oidc.params.scope.split(' ');
+  const scopes = _.intersection(ctx.oidc.params.scope.split(' '), instance(provider).configuration('scopes'));
   const responseType = ctx.oidc.params.response_type;
   const prompts = ctx.oidc.prompts;
 
@@ -20,14 +19,6 @@
     `invalid scope value(s) provided. (${unsupported.join(',')})`));
 
   ctx.assert(scopes.indexOf('openid') !== -1,
-=======
-module.exports = provider => function* checkScope(next) {
-  const scopes = _.intersection(this.oidc.params.scope.split(' '), instance(provider).configuration('scopes'));
-  const responseType = this.oidc.params.response_type;
-  const prompts = this.oidc.prompts;
-
-  this.assert(scopes.indexOf('openid') !== -1,
->>>>>>> 41d2f78e
     new errors.InvalidRequestError('openid is required scope'));
 
   /*
@@ -39,21 +30,12 @@
    */
 
   if (scopes.indexOf('offline_access') !== -1) {
-<<<<<<< HEAD
-    if (responseType.includes('code')) {
-      ctx.assert(prompts.indexOf('consent') !== -1,
-        new errors.InvalidRequestError('offline_access scope requires consent prompt'));
-    } else {
-      ctx.oidc.params.scope = _.pull(scopes, 'offline_access').join(' ');
-=======
     if (!responseType.includes('code') || prompts.indexOf('consent') === -1) {
       _.pull(scopes, 'offline_access').join(' ');
->>>>>>> 41d2f78e
     }
   }
 
-  this.oidc.params.scope = scopes.join(' ');
-
+  ctx.oidc.params.scope = scopes.join(' ');
 
   await next();
 };