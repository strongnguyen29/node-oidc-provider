--- conflicted
+++ resolved
@@ -75,15 +75,9 @@
       // none of multiple authentication context class references requested
       // are met
       () => {
-<<<<<<< HEAD
         const request = _.get(ctx.oidc.claims, 'id_token.acr', {});
-        if (request.essential && request.values) {
-          if (request.values.indexOf(ctx.oidc.session.acr()) === -1) {
-=======
-        const request = _.get(ctx.claims, 'id_token.acr', {});
         if (request && request.essential && request.values) {
-          if (request.values.indexOf(ctx.acr) === -1) {
->>>>>>> 87a56115
+          if (request.values.indexOf(ctx.oidc.acr) === -1) {
             return {
               error: 'login_required',
               error_description: 'none of the requested ACRs could not be obtained',
@@ -97,15 +91,9 @@
 
       // single requested authentication context class reference is not met
       () => {
-<<<<<<< HEAD
         const request = _.get(ctx.oidc.claims, 'id_token.acr', {});
-        if (request.essential && request.value) {
-          if (request.value !== ctx.oidc.session.acr()) {
-=======
-        const request = _.get(ctx.claims, 'id_token.acr', {});
         if (request && request.essential && request.value) {
-          if (request.value !== ctx.acr) {
->>>>>>> 87a56115
+          if (request.value !== ctx.oidc.acr) {
             return {
               error: 'login_required',
               error_description: 'requested ACR could not be obtained',
