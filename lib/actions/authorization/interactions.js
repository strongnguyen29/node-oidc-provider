'use strict';

const url = require('url');
const _ = require('lodash');
const errors = require('../../helpers/errors');
const mask = require('../../helpers/claims');
const instance = require('../../helpers/weak_cache');
const debug = require('debug')('oidc-provider:authentication:interrupted');

const j = JSON.stringify;

module.exports = (provider) => {
  const Claims = mask(instance(provider).configuration());
  const interactionCheck = instance(provider).configuration('interactionCheck');

  return async function interactions(ctx, next) {
    const clientName = _.get(ctx.oidc.client, 'name', 'Client');

    const interactionChecks = [

      // no account id was found in the session info
      () => {
        if (!ctx.oidc.session.accountId()) {
          return {
            error: 'login_required',
            error_description: 'End-User authentication is required',
            reason: 'no_session',
            reason_description: 'Please Sign-in to continue.',
          };
        }
        return false;
      },

      // login was requested by the client by prompt parameter
      () => {
        if (ctx.oidc.prompted('login')) {
          return {
            error: 'login_required',
            error_description: 'End-User authentication could not be obtained',
            reason: 'login_prompt',
            reason_description: `${clientName} asks you to Sign-in again.`,
          };
        }
        return false;
      },

      // session is too old for this authorization request
      () => {
        if (ctx.oidc.session.past(ctx.oidc.params.max_age)) {
          return {
            error: 'login_required',
            error_description: 'End-User re-authentication could not be obtained',
            reason: 'max_age',
            reason_description: `${clientName} asks you to Sign-in again.`,
          };
        }
        return false;
      },

      // session subject value differs from the one requested
      () => {
        if (_.has(ctx.oidc.claims, 'id_token.sub.value')) {
          const subject = Claims.sub(ctx.oidc.session.accountId(), ctx.oidc.client.sectorIdentifier); // eslint-disable-line max-len
          if (ctx.oidc.claims.id_token.sub.value !== subject) {
            return {
              error: 'login_required',
              error_description: 'requested subject could not be obtained',
              reason: 'claims_id_token_sub_value',
              reason_description:
              `${clientName} asks you to Sign-in with a specific identity.`,
            };
          }
        }
        return false;
      },

      // none of multiple authentication context class references requested
      // are met
      () => {
        const request = _.get(ctx.oidc.claims, 'id_token.acr', {});
        if (request && request.essential && request.values) {
          if (request.values.indexOf(ctx.oidc.acr) === -1) {
            return {
              error: 'login_required',
              error_description: 'none of the requested ACRs could not be obtained',
              reason: 'essential_acrs',
              reason_description: `${clientName} asks you to Sign-in using a specific method.`,
            };
          }
        }
        return false;
      },

      // single requested authentication context class reference is not met
      () => {
        const request = _.get(ctx.oidc.claims, 'id_token.acr', {});
        if (request && request.essential && request.value) {
          if (request.value !== ctx.oidc.acr) {
            return {
              error: 'login_required',
              error_description: 'requested ACR could not be obtained',
              reason: 'essential_acr',
              reason_description: `${clientName} asks you to Sign-in using a specific method.`,
            };
          }
        }
        return false;
      },

      // any unfulfilled prompts other than none or login
      () => {
        const missed = _.find(ctx.oidc.prompts, (prompt) => {
          if (prompt !== 'none' && ctx.oidc.prompted(prompt)) {
            return true;
          }
          return false;
        });

        if (missed) {
          return {
            error: missed === 'consent' ? 'consent_required' : 'interaction_required',
            error_description: `prompt ${missed} was not resolved`,
            reason: `${missed}_prompt`,
          };
        }

        return false;
      },

<<<<<<< HEAD
      // client not authorized in session yet
      // TODO: strategies
      // - authorize once per session
      // - pass everyone
      // - check account model
      () => {
        if (!ctx.oidc.session.sidFor(ctx.oidc.client.clientId)) {
          return {
            error: 'consent_required',
            error_description: 'client not authorized for End-User session yet',
            reason: 'client_not_authorized',
          };
        }

        return false;
      },

=======
>>>>>>> 8c624feb
      () => {
        if (ctx.oidc.params.id_token_hint !== undefined) {
          const actualSub = Claims.sub(ctx.oidc.session.accountId(), ctx.oidc.client.sectorIdentifier); // eslint-disable-line max-len
          const IdToken = provider.IdToken;

          return IdToken.validate(ctx.oidc.params.id_token_hint, ctx.oidc.client).then((decoded) => { // eslint-disable-line max-len
            if (decoded.payload.sub !== actualSub) {
              return {
                error: 'login_required',
                error_description: 'id_token_hint and authenticated subject do not match',
                reason: 'id_token_hint',
                reason_description: `${clientName} asks that you Sign-in with a specific identity.`,
              };
            }

            return false;
          }, (err) => {
            throw new errors.InvalidRequestError(
              `could not validate id_token_hint (${err.message})`);
          });
        }

        return false;
      },

      interactionCheck.bind(this),
    ];

    let interaction;

    for (const fn of interactionChecks) { // eslint-disable-line no-restricted-syntax
      interaction = fn();
      if (interaction instanceof Promise) interaction = await interaction;
      if (interaction) break;
    }

    if (interaction) {
      _.defaults(interaction, {
        error: 'interaction_required',
        error_description: 'interaction is required from the end-user',
      });

      // if interaction needed but prompt=none => throw;
      ctx.assert(!ctx.oidc.prompted('none'), 302, interaction.error, {
        error_description: interaction.error_description,
      });

      const destination = instance(provider).configuration('interactionUrl').call(ctx, interaction);
      const cookieOptions = instance(provider).configuration('cookies.short');

      ctx.cookies.set('_grant', j({
        interaction,
        uuid: ctx.oidc.uuid,
        returnTo: ctx.oidc.urlFor('resume', { grant: ctx.oidc.uuid }),
        params: ctx.oidc.params,
      }), Object.assign({ path: url.parse(destination).pathname }, cookieOptions));

      ctx.cookies.set('_grant', j(ctx.oidc.params), Object.assign({
        path: provider.pathFor('resume', { grant: ctx.oidc.uuid }),
      }, cookieOptions));

<<<<<<< HEAD
      provider.emit('interaction.started', interaction, ctx);
      return ctx.redirect(destination);
=======
      debug('uuid=%s interaction=%o', this.oidc.uuid, interaction);
      provider.emit('interaction.started', interaction, this);
      return this.redirect(destination);
>>>>>>> 8c624feb
    }

    return await next();
  };
};<|MERGE_RESOLUTION|>--- conflicted
+++ resolved
@@ -127,26 +127,6 @@
         return false;
       },
 
-<<<<<<< HEAD
-      // client not authorized in session yet
-      // TODO: strategies
-      // - authorize once per session
-      // - pass everyone
-      // - check account model
-      () => {
-        if (!ctx.oidc.session.sidFor(ctx.oidc.client.clientId)) {
-          return {
-            error: 'consent_required',
-            error_description: 'client not authorized for End-User session yet',
-            reason: 'client_not_authorized',
-          };
-        }
-
-        return false;
-      },
-
-=======
->>>>>>> 8c624feb
       () => {
         if (ctx.oidc.params.id_token_hint !== undefined) {
           const actualSub = Claims.sub(ctx.oidc.session.accountId(), ctx.oidc.client.sectorIdentifier); // eslint-disable-line max-len
@@ -172,14 +152,14 @@
         return false;
       },
 
-      interactionCheck.bind(this),
+      interactionCheck.bind(ctx),
     ];
 
     let interaction;
 
     for (const fn of interactionChecks) { // eslint-disable-line no-restricted-syntax
       interaction = fn();
-      if (interaction instanceof Promise) interaction = await interaction;
+      if (interaction instanceof Promise) interaction = await interaction; // eslint-disable-line no-await-in-loop, max-len
       if (interaction) break;
     }
 
@@ -208,16 +188,11 @@
         path: provider.pathFor('resume', { grant: ctx.oidc.uuid }),
       }, cookieOptions));
 
-<<<<<<< HEAD
+      debug('uuid=%s interaction=%o', ctx.oidc.uuid, interaction);
       provider.emit('interaction.started', interaction, ctx);
-      return ctx.redirect(destination);
-=======
-      debug('uuid=%s interaction=%o', this.oidc.uuid, interaction);
-      provider.emit('interaction.started', interaction, this);
-      return this.redirect(destination);
->>>>>>> 8c624feb
+      ctx.redirect(destination);
+    } else {
+      await next();
     }
-
-    return await next();
   };
 };