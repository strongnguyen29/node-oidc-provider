'use strict';

const _ = require('lodash');
const compose = require('koa-compose');

const errors = require('../helpers/errors');
const getMask = require('../helpers/claims');
const instance = require('../helpers/weak_cache');

const bodyParser = require('../shared/conditional_body');
const rejectDupes = require('../shared/check_dupes');
const params = require('../shared/get_params');
const errorHandler = require('../shared/error_handler');

const PARAM_LIST = [
  'scope',
  'access_token',
];

const parseBody = bodyParser('application/x-www-form-urlencoded');
const getParams = params(PARAM_LIST);

module.exports = function userinfoAction(provider) {
  const Claims = getMask(instance(provider).configuration());

  return compose([
    async function setAuthenticate(ctx, next) {
      await next();
      if (ctx.status === 401) {
        const wwwAuth = _.chain({
          realm: provider.issuer,
        })
          .merge(ctx.body)
          .map((val, key) => `${key}="${val}"`)
          .value()
          .join(', ');

        ctx.set('WWW-Authenticate', `Bearer ${wwwAuth}`);
      }
    },

    errorHandler(provider, 'userinfo.error'),

    parseBody,

    getParams,

    rejectDupes,

    async function validateBearer(ctx, next) {
      const accessToken = await provider.AccessToken.find(ctx.oidc.bearer);
      ctx.assert(accessToken, new errors.InvalidTokenError());

      ctx.oidc.accessToken = accessToken;
      await next();
    },

    async function validateScope(ctx, next) {
      if (ctx.oidc.params.scope) {
        const accessTokenScopes = ctx.oidc.accessToken.scope.split(' ');
        const missing = _.difference(ctx.oidc.params.scope.split(' '),
          accessTokenScopes);

        ctx.assert(_.isEmpty(missing), 400, 'invalid_scope', {
          error_description: 'access token missing requested scope',
          scope: missing.join(' '),
        });
      }
      await next();
    },

    async function loadClient(ctx, next) {
      const client = await provider.Client.find(ctx.oidc.accessToken.clientId);
      ctx.assert(client, new errors.InvalidTokenError());

      ctx.oidc.client = client;

      await next();
    },

<<<<<<< HEAD
    async function loadAccount(ctx, next) {
      const account = await provider.Account.findById(ctx.oidc.accessToken.accountId);
=======
    function* loadAccount(next) {
      const account = yield provider.Account.findById.call(this, this.oidc.accessToken.accountId);
>>>>>>> 7dcceb8a

      ctx.assert(account, new errors.InvalidTokenError());

      ctx.oidc.account = account;

      await next();
    },

    async function respond(ctx, next) {
      const claims = _.get(ctx.oidc.accessToken, 'claims.userinfo', {});
      const scope = ctx.oidc.params.scope || ctx.oidc.accessToken.scope;
      const client = ctx.oidc.client;

      if (client.userinfoSignedResponseAlg || client.userinfoEncryptedResponseAlg) {
        const IdToken = provider.IdToken;
        const token = new IdToken(await Promise.resolve(ctx.oidc.account.claims()),
          client.sectorIdentifier);

        token.scope = scope;
        token.mask = claims;

        ctx.body = await token.sign(client, {
          expiresAt: ctx.oidc.accessToken.exp,
          use: 'userinfo',
        });
        ctx.type = 'application/jwt; charset=utf-8';
      } else {
        const mask = new Claims(await Promise.resolve(ctx.oidc.account.claims()),
          client.sectorIdentifier);

        mask.scope(scope);
        mask.mask(claims);

        ctx.body = mask.result();
      }

      await next();
    },
  ]);
};<|MERGE_RESOLUTION|>--- conflicted
+++ resolved
@@ -78,13 +78,8 @@
       await next();
     },
 
-<<<<<<< HEAD
     async function loadAccount(ctx, next) {
-      const account = await provider.Account.findById(ctx.oidc.accessToken.accountId);
-=======
-    function* loadAccount(next) {
-      const account = yield provider.Account.findById.call(this, this.oidc.accessToken.accountId);
->>>>>>> 7dcceb8a
+      const account = await provider.Account.findById.call(ctx, ctx.oidc.accessToken.accountId);
 
       ctx.assert(account, new errors.InvalidTokenError());
 
