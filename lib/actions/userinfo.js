'use strict';

const _ = require('lodash');
const compose = require('koa-compose');

const errors = require('../helpers/errors');
const getMask = require('../helpers/claims');
const instance = require('../helpers/weak_cache');

const bodyParser = require('../shared/conditional_body');
const rejectDupes = require('../shared/check_dupes');
const params = require('../shared/get_params');
const errorHandler = require('../shared/error_handler');

const PARAM_LIST = [
  'scope',
  'access_token',
];

const parseBody = bodyParser('application/x-www-form-urlencoded');
const getParams = params(PARAM_LIST);

module.exports = function userinfoAction(provider) {
  const Claims = getMask(instance(provider).configuration());

  return compose([
    async function setAuthenticate(ctx, next) {
      await next();
      if (ctx.status === 401) {
        const wwwAuth = _.chain({
          realm: provider.issuer,
        })
          .merge(ctx.body)
          .map((val, key) => `${key}="${val}"`)
          .value()
          .join(', ');

        ctx.set('WWW-Authenticate', `Bearer ${wwwAuth}`);
      }
    },

    errorHandler(provider, 'userinfo.error'),

    parseBody,

    getParams,

    rejectDupes,

    async function validateBearer(ctx, next) {
      const accessToken = await provider.AccessToken.find(ctx.oidc.bearer);
      ctx.assert(accessToken, new errors.InvalidTokenError());

      ctx.oidc.accessToken = accessToken;
      await next();
    },

    async function validateScope(ctx, next) {
      if (ctx.oidc.params.scope) {
        const accessTokenScopes = ctx.oidc.accessToken.scope.split(' ');
        const missing = _.difference(ctx.oidc.params.scope.split(' '),
          accessTokenScopes);

        ctx.assert(_.isEmpty(missing), 400, 'invalid_scope', {
          error_description: 'access token missing requested scope',
          scope: missing.join(' '),
        });
      }
      await next();
    },

    async function loadClient(ctx, next) {
      const client = await provider.Client.find(ctx.oidc.accessToken.clientId);
      ctx.assert(client, new errors.InvalidTokenError());

      ctx.oidc.client = client;

      await next();
    },

    async function loadAccount(ctx, next) {
      const account = await provider.Account.findById(ctx.oidc.accessToken.accountId);

      ctx.assert(account, new errors.InvalidTokenError());

      ctx.oidc.account = account;

      await next();
    },

    async function respond(ctx, next) {
      const claims = _.get(ctx.oidc.accessToken, 'claims.userinfo', {});
      const scope = ctx.oidc.params.scope || ctx.oidc.accessToken.scope;
      const client = ctx.oidc.client;

      if (client.userinfoSignedResponseAlg || client.userinfoEncryptedResponseAlg) {
        const IdToken = provider.IdToken;
<<<<<<< HEAD
        const token = new IdToken(ctx.oidc.account.claims(), client.sectorIdentifier);
=======
        const token = new IdToken(yield Promise.resolve(this.oidc.account.claims()),
          client.sectorIdentifier);
>>>>>>> cd4280ab

        token.scope = scope;
        token.mask = claims;

        ctx.body = await token.sign(client, {
          expiresAt: ctx.oidc.accessToken.exp,
          use: 'userinfo',
        });
        ctx.type = 'application/jwt; charset=utf-8';
      } else {
<<<<<<< HEAD
        const mask = new Claims(ctx.oidc.account.claims(), client.sectorIdentifier);
=======
        const mask = new Claims(yield Promise.resolve(this.oidc.account.claims()),
          client.sectorIdentifier);
>>>>>>> cd4280ab

        mask.scope(scope);
        mask.mask(claims);

        ctx.body = mask.result();
      }

      await next();
    },
  ]);
};<|MERGE_RESOLUTION|>--- conflicted
+++ resolved
@@ -95,12 +95,8 @@
 
       if (client.userinfoSignedResponseAlg || client.userinfoEncryptedResponseAlg) {
         const IdToken = provider.IdToken;
-<<<<<<< HEAD
-        const token = new IdToken(ctx.oidc.account.claims(), client.sectorIdentifier);
-=======
-        const token = new IdToken(yield Promise.resolve(this.oidc.account.claims()),
+        const token = new IdToken(await Promise.resolve(ctx.oidc.account.claims()),
           client.sectorIdentifier);
->>>>>>> cd4280ab
 
         token.scope = scope;
         token.mask = claims;
@@ -111,12 +107,8 @@
         });
         ctx.type = 'application/jwt; charset=utf-8';
       } else {
-<<<<<<< HEAD
-        const mask = new Claims(ctx.oidc.account.claims(), client.sectorIdentifier);
-=======
-        const mask = new Claims(yield Promise.resolve(this.oidc.account.claims()),
+        const mask = new Claims(await Promise.resolve(ctx.oidc.account.claims()),
           client.sectorIdentifier);
->>>>>>> cd4280ab
 
         mask.scope(scope);
         mask.mask(claims);
