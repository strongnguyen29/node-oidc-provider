--- conflicted
+++ resolved
@@ -33,13 +33,8 @@
       await next();
     },
 
-<<<<<<< HEAD
     async function renderTokenResponse(ctx, next) {
-      ctx.body = {};
-=======
-    function* renderTokenResponse(next) {
-      this.status = 200;
->>>>>>> c1783ec1
+      ctx.status = 200;
       debug('uuid=%s client=%s token=%s',
         ctx.oidc.uuid,
         ctx.oidc.client.clientId,
@@ -101,26 +96,12 @@
 
       if (!token) return;
 
-<<<<<<< HEAD
-          ctx.assert(token.clientId === ctx.oidc.client.clientId,
-            new InvalidRequestError('this token does not belong to you'));
+      ctx.assert(token.clientId === ctx.oidc.client.clientId,
+        new InvalidRequestError('this token does not belong to you'));
 
-          await token.destroy();
-
-          break;
-        default:
-          ctx.throw(400, 'unsupported_token_type', {
-            error_description: 'revocation of the presented token type is not supported',
-          });
-      }
+      await token.destroy();
 
       await next();
-=======
-      this.assert(token.clientId === this.oidc.client.clientId,
-        new errors.InvalidRequestError('this token does not belong to you'));
-
-      yield token.destroy();
->>>>>>> c1783ec1
     },
   ]);
 };