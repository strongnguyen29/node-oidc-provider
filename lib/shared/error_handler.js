--- conflicted
+++ resolved
@@ -2,13 +2,8 @@
 
 const instance = require('../helpers/weak_cache');
 
-<<<<<<< HEAD
-module.exports = function getErrorHandler(provider, emittedError) {
+module.exports = function getErrorHandler(provider, eventName) {
   return async function apiErrorHandler(ctx, next) {
-=======
-module.exports = function getErrorHandler(provider, eventName) {
-  return function* apiErrorHandler(next) {
->>>>>>> 87a56115
     try {
       await next();
     } catch (err) {
@@ -32,15 +27,10 @@
         ctx.body = out;
       }
 
-<<<<<<< HEAD
-      if (emittedError) {
-        provider.emit(out.error === 'server_error' ? 'server_error' : emittedError, err, ctx);
-=======
       if (out.error === 'server_error') {
-        provider.emit('server_error', err, this);
+        provider.emit('server_error', err, ctx);
       } else if (eventName) {
-        provider.emit(eventName, err, this);
->>>>>>> 87a56115
+        provider.emit(eventName, err, ctx);
       }
     }
   };
