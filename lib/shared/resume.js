'use strict';

const uuid = require('uuid');
const url = require('url');
const _ = require('lodash');
const errors = require('../helpers/errors');
const instance = require('../helpers/weak_cache');

const j = JSON.parse;

module.exports = function getResumeAction(provider) {
  return async function resumeAction(ctx, next) {
    ctx.oidc.uuid = ctx.params.grant;

    const cookieOptions = _.omit(instance(provider).configuration('cookies.short'), 'maxAge', 'expires');

    try {
<<<<<<< HEAD
      ctx.query = j(ctx.cookies.get('_grant', cookieOptions));
=======
      this.query = j(this.cookies.get(provider.cookieName('resume'), cookieOptions));
>>>>>>> 9c6b1335
    } catch (err) {
      throw new errors.InvalidRequestError('authorization request has expired');
    }

    const result = (() => {
      try {
<<<<<<< HEAD
        return j(ctx.cookies.get('_grant_result', cookieOptions));
=======
        return j(this.cookies.get(provider.cookieName('interactionResult'), cookieOptions));
>>>>>>> 9c6b1335
      } catch (err) {
        return {};
      }
    })();
<<<<<<< HEAD
    ctx.cookies.set('_grant_result', null, cookieOptions);
=======

    const clearOpts = _.defaults({}, cookieOptions, {
      path: url.parse(this.oidc.urlFor('resume', { grant: this.oidc.uuid })).pathname,
    });

    this.cookies.set(provider.cookieName('interactionResult'), null, clearOpts);
    this.cookies.set(provider.cookieName('resume'), null, clearOpts);
>>>>>>> 9c6b1335

    if (result.login) {
      if (!result.login.remember) ctx.oidc.session.transient = true;

      if (ctx.oidc.session.account !== result.login.account) {
        delete ctx.oidc.session.authorizations;
      }

      ctx.oidc.session.account = result.login.account;
      ctx.oidc.session.loginTs = result.login.ts;
    }

    if (result.consent && result.consent.scope !== undefined) {
      ctx.query.scope = String(result.consent.scope);
    }

    if (!_.isEmpty(result) && !ctx.oidc.session.sidFor(ctx.query.client_id)) {
      ctx.oidc.session.sidFor(ctx.query.client_id, uuid());
    }

    ctx.oidc.result = result;

    await next();
  };
};<|MERGE_RESOLUTION|>--- conflicted
+++ resolved
@@ -15,37 +15,25 @@
     const cookieOptions = _.omit(instance(provider).configuration('cookies.short'), 'maxAge', 'expires');
 
     try {
-<<<<<<< HEAD
-      ctx.query = j(ctx.cookies.get('_grant', cookieOptions));
-=======
-      this.query = j(this.cookies.get(provider.cookieName('resume'), cookieOptions));
->>>>>>> 9c6b1335
+      ctx.query = j(ctx.cookies.get(provider.cookieName('resume'), cookieOptions));
     } catch (err) {
       throw new errors.InvalidRequestError('authorization request has expired');
     }
 
     const result = (() => {
       try {
-<<<<<<< HEAD
-        return j(ctx.cookies.get('_grant_result', cookieOptions));
-=======
-        return j(this.cookies.get(provider.cookieName('interactionResult'), cookieOptions));
->>>>>>> 9c6b1335
+        return j(ctx.cookies.get(provider.cookieName('interactionResult'), cookieOptions));
       } catch (err) {
         return {};
       }
     })();
-<<<<<<< HEAD
-    ctx.cookies.set('_grant_result', null, cookieOptions);
-=======
 
     const clearOpts = _.defaults({}, cookieOptions, {
-      path: url.parse(this.oidc.urlFor('resume', { grant: this.oidc.uuid })).pathname,
+      path: url.parse(ctx.oidc.urlFor('resume', { grant: ctx.oidc.uuid })).pathname,
     });
 
-    this.cookies.set(provider.cookieName('interactionResult'), null, clearOpts);
-    this.cookies.set(provider.cookieName('resume'), null, clearOpts);
->>>>>>> 9c6b1335
+    ctx.cookies.set(provider.cookieName('interactionResult'), null, clearOpts);
+    ctx.cookies.set(provider.cookieName('resume'), null, clearOpts);
 
     if (result.login) {
       if (!result.login.remember) ctx.oidc.session.transient = true;
