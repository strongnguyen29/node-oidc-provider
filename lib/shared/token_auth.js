--- conflicted
+++ resolved
@@ -10,38 +10,29 @@
   const tokenJwtAuth = getAuthMiddleware(provider, endpoint);
   const pkce = instance(provider).configuration('features.pkce');
 
-<<<<<<< HEAD
   return async function tokenAuth(ctx, next) {
-    switch (ctx.oidc.client.tokenEndpointAuthMethod) {
-=======
-  return function* tokenAuth(next) {
-    const params = this.oidc.params;
+    const params = ctx.oidc.params;
     const possibleSkip = pkce &&
       pkce.skipClientAuth &&
-      this.oidc.client.applicationType === 'native' &&
-      this.oidc.client.grantTypeAllowed(params.grant_type) &&
+      ctx.oidc.client.applicationType === 'native' &&
+      ctx.oidc.client.grantTypeAllowed(params.grant_type) &&
         ((params.grant_type === 'authorization_code' && params.code_verifier) ||
           params.grant_type === 'refresh_token');
 
-    switch (this.oidc.client.tokenEndpointAuthMethod) {
->>>>>>> aa11b90d
+    switch (ctx.oidc.client.tokenEndpointAuthMethod) {
       case 'none':
 
         ctx.throw(new errors.InvalidRequestError('client not supposed to access token endpoint'));
 
         /* istanbul ignore next */
         break;
-<<<<<<< HEAD
-      case 'client_secret_post': {
-        const params = ctx.oidc.params;
-=======
       case 'client_secret_post':
 
         if (possibleSkip && !params.client_secret) {
-          this.oidc.onlyPKCE = true;
+          ctx.oidc.onlyPKCE = true;
           break;
         }
->>>>>>> aa11b90d
+
 
         ctx.assert(params.client_id, new errors.InvalidRequestError(
           'client_id must be provided in the body'));
@@ -67,22 +58,15 @@
               'RS384', 'RS512', 'PS256', 'PS384', 'PS512']);
 
         break;
-<<<<<<< HEAD
-      default: { // Client_secret_basic
+      default: { // client_secret_basic
         const auth = ctx.oidc.authorization;
 
-        ctx.assert(auth.clientId, new errors.InvalidRequestError(
-=======
-      default: { // client_secret_basic
-        const auth = this.oidc.authorization;
-
         if (possibleSkip && !auth.clientSecret) {
-          this.oidc.onlyPKCE = true;
+          ctx.oidc.onlyPKCE = true;
           break;
         }
 
-        this.assert(auth.clientId, new errors.InvalidRequestError(
->>>>>>> aa11b90d
+        ctx.assert(auth.clientId, new errors.InvalidRequestError(
           'client_id must be provided in the Authorization header'));
 
         ctx.assert(auth.clientSecret, new errors.InvalidRequestError(
