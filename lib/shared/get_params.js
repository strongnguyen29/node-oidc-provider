'use strict';

const assert = require('assert');

module.exports = function getParams(whitelist) {
  assert(whitelist, 'whitelist must be present');

  class Params {
    constructor(params) {
      whitelist.forEach((prop) => { this[prop] = params[prop]; });
      Object.seal(this);
    }
  }

<<<<<<< HEAD
  return async function assembleParams(ctx, next) {
    const params = ctx.method === 'POST' ? ctx.request.body : ctx.query;
    ctx.oidc.params = new Params(params);
    await next();
=======
  return function* assembleParams(next) {
    const params = this.method === 'POST' ? this.oidc.body : this.query;
    this.oidc.params = new Params(params);
    yield next;
>>>>>>> 06dcb26c
  };
};<|MERGE_RESOLUTION|>--- conflicted
+++ resolved
@@ -12,16 +12,9 @@
     }
   }
 
-<<<<<<< HEAD
   return async function assembleParams(ctx, next) {
-    const params = ctx.method === 'POST' ? ctx.request.body : ctx.query;
+    const params = ctx.method === 'POST' ? ctx.oidc.body : ctx.query;
     ctx.oidc.params = new Params(params);
     await next();
-=======
-  return function* assembleParams(next) {
-    const params = this.method === 'POST' ? this.oidc.body : this.query;
-    this.oidc.params = new Params(params);
-    yield next;
->>>>>>> 06dcb26c
   };
 };